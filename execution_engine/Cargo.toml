[package]
name = "casper-execution-engine"
<<<<<<< HEAD
version = "1.1.2" # when updating, also update 'html_root_url' in lib.rs
=======
version = "1.2.0" # when updating, also update 'html_root_url' in lib.rs
>>>>>>> d35ae61c
authors = ["Henry Till <henrytill@gmail.com>", "Ed Hastings <ed@casperlabs.io>"]
edition = "2018"
description = "CasperLabs execution engine crates."
readme = "README.md"
documentation = "https://docs.rs/casper-execution-engine"
homepage = "https://casperlabs.io"
repository = "https://github.com/CasperLabs/casper-node/tree/master/execution_engine"
license-file = "../LICENSE"

[dependencies]
anyhow = "1.0.33"
base16 = "0.2.1"
bincode = "1.3.1"
blake2 = "0.9.0"
<<<<<<< HEAD
casper-types = { version = "1.1.2", path = "../types", features = ["std", "gens"] }
=======
casper-types = { version = "1.2.0", path = "../types", features = ["std", "gens"] }
>>>>>>> d35ae61c
chrono = "0.4.10"
datasize = "0.2.4"
hex = "0.4.2"
hex-buffer-serde = "0.2.1"
hex_fmt = "0.3.0"
hostname = "0.3.0"
itertools = "0.9.0"
libc = "0.2.66"
linked-hash-map = "0.5.3"
lmdb = "0.8"
log = { version = "0.4.8", features = ["std", "serde", "kv_unstable"] }
num = { version = "0.3.0", default-features = false }
num-derive = "0.3.0"
num-rational = { version = "0.3.0", features = ["serde"] }
num-traits = "0.2.10"
once_cell = "1.5.2"
parity-wasm = "0.41.0"
proptest = { version = "0.10.0", optional = true }
pwasm-utils = "0.16.0"
rand = "0.8.3"
rand_chacha = "0.3.0"
schemars = { version = "0.8.0", features = ["preserve_order"] }
serde = { version = "1", features = ["derive"] }
serde_bytes = "0.11.5"
serde_json = "1"
thiserror = "1.0.18"
tracing = "0.1.18"
uint = "0.8.3"
uuid = { version = "0.8.1", features = ["serde", "v4"] }
wasmi = "0.7.0"

[dev-dependencies]
assert_matches = "1.3.0"
criterion = "0.3.3"
proptest = "0.10.0"
tempfile = "3.1.0"

[features]
default = ["gens"]
gens = ["proptest"]
test-support = []

[[bench]]
name = "trie_bench"
harness = false
<|MERGE_RESOLUTION|>--- conflicted
+++ resolved
@@ -1,10 +1,6 @@
 [package]
 name = "casper-execution-engine"
-<<<<<<< HEAD
-version = "1.1.2" # when updating, also update 'html_root_url' in lib.rs
-=======
 version = "1.2.0" # when updating, also update 'html_root_url' in lib.rs
->>>>>>> d35ae61c
 authors = ["Henry Till <henrytill@gmail.com>", "Ed Hastings <ed@casperlabs.io>"]
 edition = "2018"
 description = "CasperLabs execution engine crates."
@@ -19,11 +15,7 @@
 base16 = "0.2.1"
 bincode = "1.3.1"
 blake2 = "0.9.0"
-<<<<<<< HEAD
-casper-types = { version = "1.1.2", path = "../types", features = ["std", "gens"] }
-=======
 casper-types = { version = "1.2.0", path = "../types", features = ["std", "gens"] }
->>>>>>> d35ae61c
 chrono = "0.4.10"
 datasize = "0.2.4"
 hex = "0.4.2"
