--- conflicted
+++ resolved
@@ -39,58 +39,6 @@
 
 const DEPLOY_HASH: [u8; 32] = [1u8; 32];
 const PHASE: Phase = Phase::Session;
-<<<<<<< HEAD
-=======
-const GAS_LIMIT: u64 = 500_000_000_000_000u64;
-
-static TEST_PROTOCOL_DATA: Lazy<ProtocolData> = Lazy::new(ProtocolData::default);
-
-fn mock_tracking_copy(
-    init_key: Key,
-    init_account: Account,
-) -> TrackingCopy<InMemoryGlobalStateView> {
-    let correlation_id = CorrelationId::new();
-    let hist = InMemoryGlobalState::empty().unwrap();
-    let root_hash = hist.empty_root_hash;
-    let transform = Transform::Write(StoredValue::Account(init_account));
-
-    let mut m = AdditiveMap::new();
-    m.insert(init_key, transform);
-    let commit_result = hist
-        .commit(correlation_id, root_hash, m)
-        .expect("Creation of mocked account should be a success.");
-
-    let new_hash = match commit_result {
-        CommitResult::Success { state_root, .. } => state_root,
-        other => panic!("Committing changes to test History failed: {:?}.", other),
-    };
-
-    let reader = hist
-        .checkout(new_hash)
-        .expect("Checkout should not throw errors.")
-        .expect("Root hash should exist.");
-
-    TrackingCopy::new(reader)
-}
-
-fn mock_account_with_purse(account_hash: AccountHash, purse: [u8; 32]) -> (Key, Account) {
-    let associated_keys = AssociatedKeys::new(account_hash, Weight::new(1));
-    let account = Account::new(
-        account_hash,
-        NamedKeys::new(),
-        URef::new(purse, AccessRights::READ_ADD_WRITE),
-        associated_keys,
-        Default::default(),
-    );
-    let key = Key::Account(account_hash);
-
-    (key, account)
-}
-
-fn mock_account(account_hash: AccountHash) -> (Key, Account) {
-    mock_account_with_purse(account_hash, [0; 32])
-}
->>>>>>> b4de5705
 
 // create random account key.
 fn random_account_key<G: RngCore>(entropy_source: &mut G) -> Key {
