use std::{cell::Cell, iter, rc::Rc};

use assert_matches::assert_matches;
use proptest::prelude::*;

use casper_types::{
    account::{AccountHash, Weight, ACCOUNT_HASH_LENGTH},
    contracts::NamedKeys,
    gens::*,
    AccessRights, CLValue, Contract, EntryPoints, HashAddr, Key, KeyTag, ProtocolVersion, URef,
    U256, U512,
};

use super::{
    meter::count_meter::Count, AddResult, TrackingCopy, TrackingCopyCache, TrackingCopyQueryResult,
};
use crate::{
    core::{
        engine_state::{op::Op, EngineConfig},
        ValidationError,
    },
    shared::{
        account::{Account, AssociatedKeys},
        newtypes::{Blake2bHash, CorrelationId},
        stored_value::{gens::stored_value_arb, StoredValue},
        transform::Transform,
    },
    storage::{
        global_state::{in_memory::InMemoryGlobalState, StateProvider, StateReader},
        trie::merkle_proof::TrieMerkleProof,
    },
};

struct CountingDb {
    count: Rc<Cell<i32>>,
    value: Option<StoredValue>,
}

impl CountingDb {
    fn new(counter: Rc<Cell<i32>>) -> CountingDb {
        CountingDb {
            count: counter,
            value: None,
        }
    }

    fn new_init(v: StoredValue) -> CountingDb {
        CountingDb {
            count: Rc::new(Cell::new(0)),
            value: Some(v),
        }
    }
}

impl StateReader<Key, StoredValue> for CountingDb {
    type Error = String;
    fn read(
        &self,
        _correlation_id: CorrelationId,
        _key: &Key,
    ) -> Result<Option<StoredValue>, Self::Error> {
        let count = self.count.get();
        let value = match self.value {
            Some(ref v) => v.clone(),
            None => StoredValue::CLValue(CLValue::from_t(count).unwrap()),
        };
        self.count.set(count + 1);
        Ok(Some(value))
    }

    fn read_with_proof(
        &self,
        _correlation_id: CorrelationId,
        _key: &Key,
    ) -> Result<Option<TrieMerkleProof<Key, StoredValue>>, Self::Error> {
        Ok(None)
    }

    fn keys_with_prefix(
        &self,
        _correlation_id: CorrelationId,
        _prefix: &[u8],
    ) -> Result<Vec<Key>, Self::Error> {
        Ok(Vec::new())
    }
}

#[test]
fn tracking_copy_new() {
    let counter = Rc::new(Cell::new(0));
    let db = CountingDb::new(counter);
    let tc = TrackingCopy::new(db);

    assert_eq!(tc.ops.is_empty(), true);
    assert_eq!(tc.fns.is_empty(), true);
}

#[test]
fn tracking_copy_caching() {
    let correlation_id = CorrelationId::new();
    let counter = Rc::new(Cell::new(0));
    let db = CountingDb::new(Rc::clone(&counter));
    let mut tc = TrackingCopy::new(db);
    let k = Key::Hash([0u8; 32]);

    let zero = StoredValue::CLValue(CLValue::from_t(0_i32).unwrap());
    // first read
    let value = tc.read(correlation_id, &k).unwrap().unwrap();
    assert_eq!(value, zero);

    // second read; should use cache instead
    // of going back to the DB
    let value = tc.read(correlation_id, &k).unwrap().unwrap();
    let db_value = counter.get();
    assert_eq!(value, zero);
    assert_eq!(db_value, 1);
}

#[test]
fn tracking_copy_read() {
    let correlation_id = CorrelationId::new();
    let counter = Rc::new(Cell::new(0));
    let db = CountingDb::new(Rc::clone(&counter));
    let mut tc = TrackingCopy::new(db);
    let k = Key::Hash([0u8; 32]);

    let zero = StoredValue::CLValue(CLValue::from_t(0_i32).unwrap());
    let value = tc.read(correlation_id, &k).unwrap().unwrap();
    // value read correctly
    assert_eq!(value, zero);
    // read produces an identity transform
    assert_eq!(tc.fns.len(), 1);
    assert_eq!(tc.fns.get(&k), Some(&Transform::Identity));
    // read does produce an op
    assert_eq!(tc.ops.len(), 1);
    assert_eq!(tc.ops.get(&k), Some(&Op::Read));
}

#[test]
fn tracking_copy_write() {
    let counter = Rc::new(Cell::new(0));
    let db = CountingDb::new(Rc::clone(&counter));
    let mut tc = TrackingCopy::new(db);
    let k = Key::Hash([0u8; 32]);

    let one = StoredValue::CLValue(CLValue::from_t(1_i32).unwrap());
    let two = StoredValue::CLValue(CLValue::from_t(2_i32).unwrap());

    // writing should work
    tc.write(k, one.clone());
    // write does not need to query the DB
    let db_value = counter.get();
    assert_eq!(db_value, 0);
    // write creates a Transform
    assert_eq!(tc.fns.len(), 1);
    assert_eq!(tc.fns.get(&k), Some(&Transform::Write(one)));
    // write creates an Op
    assert_eq!(tc.ops.len(), 1);
    assert_eq!(tc.ops.get(&k), Some(&Op::Write));

    // writing again should update the values
    tc.write(k, two.clone());
    let db_value = counter.get();
    assert_eq!(db_value, 0);
    assert_eq!(tc.fns.len(), 1);
    assert_eq!(tc.fns.get(&k), Some(&Transform::Write(two)));
    assert_eq!(tc.ops.len(), 1);
    assert_eq!(tc.ops.get(&k), Some(&Op::Write));
}

#[test]
fn tracking_copy_add_i32() {
    let correlation_id = CorrelationId::new();
    let counter = Rc::new(Cell::new(0));
    let db = CountingDb::new(counter);
    let mut tc = TrackingCopy::new(db);
    let k = Key::Hash([0u8; 32]);

    let three = StoredValue::CLValue(CLValue::from_t(3_i32).unwrap());

    // adding should work
    let add = tc.add(correlation_id, k, three.clone());
    assert_matches!(add, Ok(_));

    // add creates a Transform
    assert_eq!(tc.fns.len(), 1);
    assert_eq!(tc.fns.get(&k), Some(&Transform::AddInt32(3)));
    // add creates an Op
    assert_eq!(tc.ops.len(), 1);
    assert_eq!(tc.ops.get(&k), Some(&Op::Add));

    // adding again should update the values
    let add = tc.add(correlation_id, k, three);
    assert_matches!(add, Ok(_));
    assert_eq!(tc.fns.len(), 1);
    assert_eq!(tc.fns.get(&k), Some(&Transform::AddInt32(6)));
    assert_eq!(tc.ops.len(), 1);
    assert_eq!(tc.ops.get(&k), Some(&Op::Add));
}

#[test]
fn tracking_copy_add_named_key() {
    let zero_account_hash = AccountHash::new([0u8; ACCOUNT_HASH_LENGTH]);
    let correlation_id = CorrelationId::new();
    // DB now holds an `Account` so that we can test adding a `NamedKey`
    let associated_keys = AssociatedKeys::new(zero_account_hash, Weight::new(1));
    let account = Account::new(
        zero_account_hash,
        NamedKeys::new(),
        URef::new([0u8; 32], AccessRights::READ_ADD_WRITE),
        associated_keys,
        Default::default(),
    );
    let db = CountingDb::new_init(StoredValue::Account(account));
    let mut tc = TrackingCopy::new(db);
    let k = Key::Hash([0u8; 32]);
    let u1 = Key::URef(URef::new([1u8; 32], AccessRights::READ_WRITE));
    let u2 = Key::URef(URef::new([2u8; 32], AccessRights::READ_WRITE));

    let name1 = "test".to_string();
    let named_key = StoredValue::CLValue(CLValue::from_t((name1.clone(), u1)).unwrap());
    let name2 = "test2".to_string();
    let other_named_key = StoredValue::CLValue(CLValue::from_t((name2.clone(), u2)).unwrap());
    let mut map = NamedKeys::new();
    map.insert(name1, u1);

    // adding the wrong type should fail
    let failed_add = tc.add(
        correlation_id,
        k,
        StoredValue::CLValue(CLValue::from_t(3_i32).unwrap()),
    );
    assert_matches!(failed_add, Ok(AddResult::TypeMismatch(_)));
    assert_eq!(tc.ops.is_empty(), true);
    assert_eq!(tc.fns.is_empty(), true);

    // adding correct type works
    let add = tc.add(correlation_id, k, named_key);
    assert_matches!(add, Ok(_));
    // add creates a Transform
    assert_eq!(tc.fns.len(), 1);
    assert_eq!(tc.fns.get(&k), Some(&Transform::AddKeys(map.clone())));
    // add creates an Op
    assert_eq!(tc.ops.len(), 1);
    assert_eq!(tc.ops.get(&k), Some(&Op::Add));

    // adding again updates the values
    map.insert(name2, u2);
    let add = tc.add(correlation_id, k, other_named_key);
    assert_matches!(add, Ok(_));
    assert_eq!(tc.fns.len(), 1);
    assert_eq!(tc.fns.get(&k), Some(&Transform::AddKeys(map)));
    assert_eq!(tc.ops.len(), 1);
    assert_eq!(tc.ops.get(&k), Some(&Op::Add));
}

#[test]
fn tracking_copy_rw() {
    let correlation_id = CorrelationId::new();
    let counter = Rc::new(Cell::new(0));
    let db = CountingDb::new(counter);
    let mut tc = TrackingCopy::new(db);
    let k = Key::Hash([0u8; 32]);

    // reading then writing should update the op
    let value = StoredValue::CLValue(CLValue::from_t(3_i32).unwrap());
    let _ = tc.read(correlation_id, &k);
    tc.write(k, value.clone());
    assert_eq!(tc.fns.len(), 1);
    assert_eq!(tc.fns.get(&k), Some(&Transform::Write(value)));
    assert_eq!(tc.ops.len(), 1);
    assert_eq!(tc.ops.get(&k), Some(&Op::Write));
}

#[test]
fn tracking_copy_ra() {
    let correlation_id = CorrelationId::new();
    let counter = Rc::new(Cell::new(0));
    let db = CountingDb::new(counter);
    let mut tc = TrackingCopy::new(db);
    let k = Key::Hash([0u8; 32]);

    // reading then adding should update the op
    let value = StoredValue::CLValue(CLValue::from_t(3_i32).unwrap());
    let _ = tc.read(correlation_id, &k);
    let _ = tc.add(correlation_id, k, value);
    assert_eq!(tc.fns.len(), 1);
    assert_eq!(tc.fns.get(&k), Some(&Transform::AddInt32(3)));
    assert_eq!(tc.ops.len(), 1);
    // this Op is correct because Read+Add = Write
    assert_eq!(tc.ops.get(&k), Some(&Op::Write));
}

#[test]
fn tracking_copy_aw() {
    let correlation_id = CorrelationId::new();
    let counter = Rc::new(Cell::new(0));
    let db = CountingDb::new(counter);
    let mut tc = TrackingCopy::new(db);
    let k = Key::Hash([0u8; 32]);

    // adding then writing should update the op
    let value = StoredValue::CLValue(CLValue::from_t(3_i32).unwrap());
    let write_value = StoredValue::CLValue(CLValue::from_t(7_i32).unwrap());
    let _ = tc.add(correlation_id, k, value);
    tc.write(k, write_value.clone());
    assert_eq!(tc.fns.len(), 1);
    assert_eq!(tc.fns.get(&k), Some(&Transform::Write(write_value)));
    assert_eq!(tc.ops.len(), 1);
    assert_eq!(tc.ops.get(&k), Some(&Op::Write));
}

proptest! {
    #[test]
    fn query_empty_path(k in key_arb(), missing_key in key_arb(), v in stored_value_arb()) {
        let correlation_id = CorrelationId::new();
        let (gs, root_hash) = InMemoryGlobalState::from_pairs(correlation_id, &[(k, v.to_owned())]).unwrap();
        let view = gs.checkout(root_hash).unwrap().unwrap();
        let tc = TrackingCopy::new(view);
        let empty_path = Vec::new();
        if let Ok(TrackingCopyQueryResult::Success { value, .. }) = tc.query(correlation_id, &EngineConfig::default(), k, &empty_path) {
            assert_eq!(v, value);
        } else {
            panic!("Query failed when it should not have!");
        }

        if missing_key != k {
            let result = tc.query(correlation_id, &EngineConfig::default(), missing_key, &empty_path);
            assert_matches!(result, Ok(TrackingCopyQueryResult::ValueNotFound(_)));
        }
    }

    #[test]
    fn query_contract_state(
        k in key_arb(), // key state is stored at
        v in stored_value_arb(), // value in contract state
        name in "\\PC*", // human-readable name for state
        missing_name in "\\PC*",
        hash in u8_slice_32(), // hash for contract key
    ) {
        let correlation_id = CorrelationId::new();
        let mut named_keys = NamedKeys::new();
        named_keys.insert(name.clone(), k);
        let contract =
            StoredValue::Contract(Contract::new(
            [2; 32].into(),
            [3; 32].into(),
            named_keys,
            EntryPoints::default(),
            ProtocolVersion::V1_0_0,
        ));
        let contract_key = Key::Hash(hash);

        let (gs, root_hash) = InMemoryGlobalState::from_pairs(
            correlation_id,
            &[(k, v.to_owned()), (contract_key, contract)]
        ).unwrap();
        let view = gs.checkout(root_hash).unwrap().unwrap();
        let tc = TrackingCopy::new(view);
        let path = vec!(name.clone());
        if let Ok(TrackingCopyQueryResult::Success { value, .. }) = tc.query(correlation_id, &EngineConfig::default(), contract_key, &path) {
            assert_eq!(v, value);
        } else {
            panic!("Query failed when it should not have!");
        }

        if missing_name != name {
            let result = tc.query(correlation_id, &EngineConfig::default(), contract_key, &[missing_name]);
            assert_matches!(result, Ok(TrackingCopyQueryResult::ValueNotFound(_)));
        }
    }


    #[test]
    fn query_account_state(
        k in key_arb(), // key state is stored at
        v in stored_value_arb(), // value in account state
        name in "\\PC*", // human-readable name for state
        missing_name in "\\PC*",
        pk in account_hash_arb(), // account hash
        address in account_hash_arb(), // address for account hash
    ) {
        let correlation_id = CorrelationId::new();
        let named_keys = iter::once((name.clone(), k)).collect();
        let purse = URef::new([0u8; 32], AccessRights::READ_ADD_WRITE);
        let associated_keys = AssociatedKeys::new(pk, Weight::new(1));
        let account = Account::new(
            pk,
            named_keys,
            purse,
            associated_keys,
            Default::default(),
        );
        let account_key = Key::Account(address);

        let (gs, root_hash) = InMemoryGlobalState::from_pairs(
            correlation_id,
            &[(k, v.to_owned()), (account_key, StoredValue::Account(account))],
        ).unwrap();
        let view = gs.checkout(root_hash).unwrap().unwrap();
        let tc = TrackingCopy::new(view);
        let path = vec!(name.clone());
        if let Ok(TrackingCopyQueryResult::Success { value, .. }) = tc.query(correlation_id, &EngineConfig::default(),account_key, &path) {
            assert_eq!(v, value);
        } else {
            panic!("Query failed when it should not have!");
        }

        if missing_name != name {
            let result = tc.query(correlation_id, &EngineConfig::default(), account_key, &[missing_name]);
            assert_matches!(result, Ok(TrackingCopyQueryResult::ValueNotFound(_)));
        }
    }

    #[test]
    fn query_path(
        k in key_arb(), // key state is stored at
        v in stored_value_arb(), // value in contract state
        state_name in "\\PC*", // human-readable name for state
        contract_name in "\\PC*", // human-readable name for contract
        pk in account_hash_arb(), // account hash
        address in account_hash_arb(), // address for account hash
        hash in u8_slice_32(), // hash for contract key
    ) {
        let correlation_id = CorrelationId::new();
        // create contract which knows about value
        let mut contract_named_keys = NamedKeys::new();
        contract_named_keys.insert(state_name.clone(), k);
        let contract =
            StoredValue::Contract(Contract::new(
            [2; 32].into(),
            [3; 32].into(),
            contract_named_keys,
            EntryPoints::default(),
            ProtocolVersion::V1_0_0,
        ));
        let contract_key = Key::Hash(hash);

        // create account which knows about contract
        let mut account_named_keys = NamedKeys::new();
        account_named_keys.insert(contract_name.clone(), contract_key);
        let purse = URef::new([0u8; 32], AccessRights::READ_ADD_WRITE);
        let associated_keys = AssociatedKeys::new(pk, Weight::new(1));
        let account = Account::new(
            pk,
            account_named_keys,
            purse,
            associated_keys,
            Default::default(),
        );
        let account_key = Key::Account(address);

        let (gs, root_hash) = InMemoryGlobalState::from_pairs(correlation_id, &[
            (k, v.to_owned()),
            (contract_key, contract),
            (account_key, StoredValue::Account(account)),
        ]).unwrap();
        let view = gs.checkout(root_hash).unwrap().unwrap();
        let tc = TrackingCopy::new(view);
        let path = vec!(contract_name, state_name);

        let results =  tc.query(correlation_id, &EngineConfig::default(), account_key, &path);
        if let Ok(TrackingCopyQueryResult::Success { value, .. }) = results {
            assert_eq!(v, value);
        } else {
            panic!("Query failed when it should not have!");
        }
    }
}

#[test]
fn cache_reads_invalidation() {
    let mut tc_cache = TrackingCopyCache::new(2, Count);
    let (k1, v1) = (
        Key::Hash([1u8; 32]),
        StoredValue::CLValue(CLValue::from_t(1_i32).unwrap()),
    );
    let (k2, v2) = (
        Key::Hash([2u8; 32]),
        StoredValue::CLValue(CLValue::from_t(2_i32).unwrap()),
    );
    let (k3, v3) = (
        Key::Hash([3u8; 32]),
        StoredValue::CLValue(CLValue::from_t(3_i32).unwrap()),
    );
    tc_cache.insert_read(k1, v1);
    tc_cache.insert_read(k2, v2.clone());
    tc_cache.insert_read(k3, v3.clone());
    assert!(tc_cache.get(&k1).is_none()); // first entry should be invalidated
    assert_eq!(tc_cache.get(&k2), Some(&v2)); // k2 and k3 should be there
    assert_eq!(tc_cache.get(&k3), Some(&v3));
}

#[test]
fn cache_writes_not_invalidated() {
    let mut tc_cache = TrackingCopyCache::new(2, Count);
    let (k1, v1) = (
        Key::Hash([1u8; 32]),
        StoredValue::CLValue(CLValue::from_t(1_i32).unwrap()),
    );
    let (k2, v2) = (
        Key::Hash([2u8; 32]),
        StoredValue::CLValue(CLValue::from_t(2_i32).unwrap()),
    );
    let (k3, v3) = (
        Key::Hash([3u8; 32]),
        StoredValue::CLValue(CLValue::from_t(3_i32).unwrap()),
    );
    tc_cache.insert_write(k1, v1.clone());
    tc_cache.insert_read(k2, v2.clone());
    tc_cache.insert_read(k3, v3.clone());
    // Writes are not subject to cache invalidation
    assert_eq!(tc_cache.get(&k1), Some(&v1));
    assert_eq!(tc_cache.get(&k2), Some(&v2)); // k2 and k3 should be there
    assert_eq!(tc_cache.get(&k3), Some(&v3));
}

#[test]
fn query_for_circular_references_should_fail() {
    // create self-referential key
    let cl_value_key = Key::URef(URef::new([255; 32], AccessRights::READ));
    let cl_value = StoredValue::CLValue(CLValue::from_t(cl_value_key).unwrap());
    let key_name = "key".to_string();

    // create contract with this self-referential key in its named keys, and also a key referring to
    // itself in its named keys.
    let contract_key = Key::Hash([1; 32]);
    let contract_name = "contract".to_string();
    let mut named_keys = NamedKeys::new();
    named_keys.insert(key_name.clone(), cl_value_key);
    named_keys.insert(contract_name.clone(), contract_key);
    let contract = StoredValue::Contract(Contract::new(
        [2; 32].into(),
        [3; 32].into(),
        named_keys,
        EntryPoints::default(),
        ProtocolVersion::V1_0_0,
    ));

    let correlation_id = CorrelationId::new();
    let (global_state, root_hash) = InMemoryGlobalState::from_pairs(
        correlation_id,
        &[(cl_value_key, cl_value), (contract_key, contract)],
    )
    .unwrap();
    let view = global_state.checkout(root_hash).unwrap().unwrap();
    let tracking_copy = TrackingCopy::new(view);

    // query for the self-referential key (second path element of arbitrary value required to cause
    // iteration _into_ the self-referential key)
    let path = vec![key_name, String::new()];
    if let Ok(TrackingCopyQueryResult::CircularReference(msg)) = tracking_copy.query(
        correlation_id,
        &EngineConfig::default(),
        contract_key,
        &path,
    ) {
        let expected_path_msg = format!("at path: {:?}/{}", contract_key, path[0]);
        assert!(msg.contains(&expected_path_msg));
    } else {
        panic!("Query didn't fail with a circular reference error");
    }

    // query for itself in its own named keys
    let path = vec![contract_name];
    if let Ok(TrackingCopyQueryResult::CircularReference(msg)) = tracking_copy.query(
        correlation_id,
        &EngineConfig::default(),
        contract_key,
        &path,
    ) {
        let expected_path_msg = format!("at path: {:?}/{}", contract_key, path[0]);
        assert!(msg.contains(&expected_path_msg));
    } else {
        panic!("Query didn't fail with a circular reference error");
    }
}

#[test]
fn validate_query_proof_should_work() {
    // create account
    let account_hash = AccountHash::new([3; 32]);
    let fake_purse = URef::new([4; 32], AccessRights::READ_ADD_WRITE);
    let account_value = StoredValue::Account(Account::create(
        account_hash,
        NamedKeys::default(),
        fake_purse,
    ));
    let account_key = Key::Account(account_hash);

    // create contract that refers to that account
    let account_name = "account".to_string();
    let named_keys = {
        let mut tmp = NamedKeys::new();
        tmp.insert(account_name.clone(), account_key);
        tmp
    };
    let contract_value = StoredValue::Contract(Contract::new(
        [2; 32].into(),
        [3; 32].into(),
        named_keys,
        EntryPoints::default(),
        ProtocolVersion::V1_0_0,
    ));
    let contract_key = Key::Hash([5; 32]);

    // create account that refers to that contract
    let account_hash = AccountHash::new([7; 32]);
    let fake_purse = URef::new([6; 32], AccessRights::READ_ADD_WRITE);
    let contract_name = "contract".to_string();
    let named_keys = {
        let mut tmp = NamedKeys::new();
        tmp.insert(contract_name.clone(), contract_key);
        tmp
    };
    let main_account_value =
        StoredValue::Account(Account::create(account_hash, named_keys, fake_purse));
    let main_account_key = Key::Account(account_hash);

    // random value for proof injection attack
    let cl_value = CLValue::from_t(U512::zero()).expect("should convert");
    let uref_value = StoredValue::CLValue(cl_value);
    let uref_key = Key::URef(URef::new([8; 32], AccessRights::READ_ADD_WRITE));

    // persist them
    let correlation_id = CorrelationId::new();
    let (global_state, root_hash) = InMemoryGlobalState::from_pairs(
        correlation_id,
        &[
            (account_key, account_value.to_owned()),
            (contract_key, contract_value.to_owned()),
            (main_account_key, main_account_value.to_owned()),
            (uref_key, uref_value),
        ],
    )
    .unwrap();

    let view = global_state
        .checkout(root_hash)
        .expect("should checkout")
        .expect("should have view");

    let tracking_copy = TrackingCopy::new(view);

    let path = &[contract_name, account_name];

    let result = tracking_copy
        .query(
            correlation_id,
            &EngineConfig::default(),
            main_account_key,
            path,
        )
        .expect("should query");

    let proofs = if let TrackingCopyQueryResult::Success { proofs, .. } = result {
        proofs
    } else {
        panic!("query was not successful: {:?}", result)
    };

    // Happy path
    crate::core::validate_query_proof(&root_hash, &proofs, &main_account_key, path, &account_value)
        .expect("should validate");

    // Path should be the same length as the proofs less one (so it should be of length 2)
    assert_eq!(
        crate::core::validate_query_proof(
            &root_hash,
            &proofs,
            &main_account_key,
            &[],
            &account_value
        ),
        Err(ValidationError::PathLengthDifferentThanProofLessOne)
    );

    // Find an unexpected value after tracing the proof
    assert_eq!(
        crate::core::validate_query_proof(
            &root_hash,
            &proofs,
            &main_account_key,
            path,
            &main_account_value
        ),
        Err(ValidationError::UnexpectedValue)
    );

    // Wrong key provided for the first entry in the proof
    assert_eq!(
        crate::core::validate_query_proof(&root_hash, &proofs, &account_key, path, &account_value),
        Err(ValidationError::UnexpectedKey)
    );

    // Bad proof hash
    assert_eq!(
        crate::core::validate_query_proof(
            &Blake2bHash::new(&[]),
            &proofs,
            &main_account_key,
            path,
            &account_value
        ),
        Err(ValidationError::InvalidProofHash)
    );

    // Provided path contains an unexpected key
    assert_eq!(
        crate::core::validate_query_proof(
            &root_hash,
            &proofs,
            &main_account_key,
            &[
                "a non-existent path key 1".to_string(),
                "a non-existent path key 2".to_string()
            ],
            &account_value
        ),
        Err(ValidationError::PathCold)
    );

    let misfit_result = tracking_copy
        .query(correlation_id, &EngineConfig::default(), uref_key, &[])
        .expect("should query");

    let misfit_proof = if let TrackingCopyQueryResult::Success { proofs, .. } = misfit_result {
        proofs[0].to_owned()
    } else {
        panic!("query was not successful: {:?}", misfit_result)
    };

    // Proof has been subject to an injection
    assert_eq!(
        crate::core::validate_query_proof(
            &root_hash,
            &[
                proofs[0].to_owned(),
                misfit_proof.to_owned(),
                proofs[2].to_owned()
            ],
            &main_account_key,
            path,
            &account_value
        ),
        Err(ValidationError::UnexpectedKey)
    );

    // Proof has been subject to an injection
    assert_eq!(
        crate::core::validate_query_proof(
            &root_hash,
            &[
                misfit_proof.to_owned(),
                proofs[1].to_owned(),
                proofs[2].to_owned()
            ],
            &uref_key.normalize(),
            path,
            &account_value
        ),
        Err(ValidationError::PathCold)
    );

    // Proof has been subject to an injection
    assert_eq!(
        crate::core::validate_query_proof(
            &root_hash,
            &[misfit_proof, proofs[1].to_owned(), proofs[2].to_owned()],
            &uref_key.normalize(),
            path,
            &account_value
        ),
        Err(ValidationError::PathCold)
    );

    let (misfit_global_state, misfit_root_hash) = InMemoryGlobalState::from_pairs(
        correlation_id,
        &[
            (account_key, account_value.to_owned()),
            (contract_key, contract_value),
            (main_account_key, main_account_value),
        ],
    )
    .unwrap();

    let misfit_view = misfit_global_state
        .checkout(misfit_root_hash)
        .expect("should checkout")
        .expect("should have view");

    let misfit_tracking_copy = TrackingCopy::new(misfit_view);

    let misfit_result = misfit_tracking_copy
        .query(
            correlation_id,
            &EngineConfig::default(),
            main_account_key,
            path,
        )
        .expect("should query");

    let misfit_proof = if let TrackingCopyQueryResult::Success { proofs, .. } = misfit_result {
        proofs[1].to_owned()
    } else {
        panic!("query was not successful: {:?}", misfit_result)
    };

    // Proof has been subject to an injection
    assert_eq!(
        crate::core::validate_query_proof(
            &root_hash,
            &[proofs[0].to_owned(), misfit_proof, proofs[2].to_owned()],
            &main_account_key,
            path,
            &account_value
        ),
        Err(ValidationError::InvalidProofHash)
    );
}

#[test]
fn get_keys_should_return_keys_in_the_account_keyspace() {
    // account 1
    let account_1_hash = AccountHash::new([1; 32]);
    let fake_purse = URef::new([42; 32], AccessRights::READ_ADD_WRITE);
    let account_1_value = StoredValue::Account(Account::create(
        account_1_hash,
        NamedKeys::default(),
        fake_purse,
    ));
    let account_1_key = Key::Account(account_1_hash);

    // account 2
    let account_2_hash = AccountHash::new([2; 32]);
    let fake_purse = URef::new([43; 32], AccessRights::READ_ADD_WRITE);
    let account_2_value = StoredValue::Account(Account::create(
        account_2_hash,
        NamedKeys::default(),
        fake_purse,
    ));
    let account_2_key = Key::Account(account_2_hash);

    // random value
    let cl_value = CLValue::from_t(U512::zero()).expect("should convert");
    let uref_value = StoredValue::CLValue(cl_value);
    let uref_key = Key::URef(URef::new([8; 32], AccessRights::READ_ADD_WRITE));

    // persist them
    let correlation_id = CorrelationId::new();
    let (global_state, root_hash) = InMemoryGlobalState::from_pairs(
        correlation_id,
        &[
            (account_1_key, account_1_value),
            (account_2_key, account_2_value),
            (uref_key, uref_value),
        ],
    )
    .unwrap();

    let view = global_state
        .checkout(root_hash)
        .expect("should checkout")
        .expect("should have view");

    let mut tracking_copy = TrackingCopy::new(view);

    let key_set = tracking_copy
        .get_keys(correlation_id, &KeyTag::Account)
        .unwrap();

    assert_eq!(key_set.len(), 2);
    assert!(key_set.contains(&account_1_key));
    assert!(key_set.contains(&account_2_key));
    assert!(!key_set.contains(&uref_key));
}

#[test]
fn get_keys_should_return_keys_in_the_uref_keyspace() {
    // account
    let account_hash = AccountHash::new([1; 32]);
    let fake_purse = URef::new([42; 32], AccessRights::READ_ADD_WRITE);
    let account_value = StoredValue::Account(Account::create(
        account_hash,
        NamedKeys::default(),
        fake_purse,
    ));
    let account_key = Key::Account(account_hash);

    // random value 1
    let cl_value = CLValue::from_t(U512::zero()).expect("should convert");
    let uref_1_value = StoredValue::CLValue(cl_value);
    let uref_1_key = Key::URef(URef::new([8; 32], AccessRights::READ_ADD_WRITE));

    // random value 2
    let cl_value = CLValue::from_t(U512::one()).expect("should convert");
    let uref_2_value = StoredValue::CLValue(cl_value);
    let uref_2_key = Key::URef(URef::new([9; 32], AccessRights::READ_ADD_WRITE));

    // persist them
    let correlation_id = CorrelationId::new();
    let (global_state, root_hash) = InMemoryGlobalState::from_pairs(
        correlation_id,
        &[
            (account_key, account_value),
            (uref_1_key, uref_1_value),
            (uref_2_key, uref_2_value),
        ],
    )
    .unwrap();

    let view = global_state
        .checkout(root_hash)
        .expect("should checkout")
        .expect("should have view");

    let mut tracking_copy = TrackingCopy::new(view);

    let key_set = tracking_copy
        .get_keys(correlation_id, &KeyTag::URef)
        .unwrap();

    assert_eq!(key_set.len(), 2);
    assert!(key_set.contains(&uref_1_key.normalize()));
    assert!(key_set.contains(&uref_2_key.normalize()));
    assert!(!key_set.contains(&account_key));

    // random value 3
    let cl_value = CLValue::from_t(U512::from(2)).expect("should convert");
    let uref_3_value = StoredValue::CLValue(cl_value);
    let uref_3_key = Key::URef(URef::new([10; 32], AccessRights::READ_ADD_WRITE));
    tracking_copy.write(uref_3_key, uref_3_value);

    let key_set = tracking_copy
        .get_keys(correlation_id, &KeyTag::URef)
        .unwrap();

    assert_eq!(key_set.len(), 3);
    assert!(key_set.contains(&uref_1_key.normalize()));
    assert!(key_set.contains(&uref_2_key.normalize()));
    assert!(key_set.contains(&uref_3_key.normalize()));
    assert!(!key_set.contains(&account_key));
}

#[test]
fn get_keys_should_handle_reads_from_empty_trie() {
    let correlation_id = CorrelationId::new();
    let (global_state, root_hash) = InMemoryGlobalState::from_pairs(correlation_id, &[]).unwrap();

    let view = global_state
        .checkout(root_hash)
        .expect("should checkout")
        .expect("should have view");

    let mut tracking_copy = TrackingCopy::new(view);

    let key_set = tracking_copy
        .get_keys(correlation_id, &KeyTag::URef)
        .unwrap();

    assert_eq!(key_set.len(), 0);
    assert!(key_set.is_empty());

    // persist random value 1
    let cl_value = CLValue::from_t(U512::zero()).expect("should convert");
    let uref_1_value = StoredValue::CLValue(cl_value);
    let uref_1_key = Key::URef(URef::new([8; 32], AccessRights::READ_ADD_WRITE));
    tracking_copy.write(uref_1_key, uref_1_value);

    let key_set = tracking_copy
        .get_keys(correlation_id, &KeyTag::URef)
        .unwrap();

    assert_eq!(key_set.len(), 1);
    assert!(key_set.contains(&uref_1_key.normalize()));

    // persist random value 2
    let cl_value = CLValue::from_t(U512::one()).expect("should convert");
    let uref_2_value = StoredValue::CLValue(cl_value);
    let uref_2_key = Key::URef(URef::new([9; 32], AccessRights::READ_ADD_WRITE));
    tracking_copy.write(uref_2_key, uref_2_value);

    let key_set = tracking_copy
        .get_keys(correlation_id, &KeyTag::URef)
        .unwrap();

    assert_eq!(key_set.len(), 2);
    assert!(key_set.contains(&uref_1_key.normalize()));
    assert!(key_set.contains(&uref_2_key.normalize()));

    // persist account
    let account_hash = AccountHash::new([1; 32]);
    let fake_purse = URef::new([42; 32], AccessRights::READ_ADD_WRITE);
    let account_value = StoredValue::Account(Account::create(
        account_hash,
        NamedKeys::default(),
        fake_purse,
    ));
    let account_key = Key::Account(account_hash);
    tracking_copy.write(account_key, account_value);

    assert_eq!(key_set.len(), 2);
    assert!(key_set.contains(&uref_1_key.normalize()));
    assert!(key_set.contains(&uref_2_key.normalize()));
    assert!(!key_set.contains(&account_key));

    // persist random value 3
    let cl_value = CLValue::from_t(U512::from(2)).expect("should convert");
    let uref_3_value = StoredValue::CLValue(cl_value);
    let uref_3_key = Key::URef(URef::new([10; 32], AccessRights::READ_ADD_WRITE));
    tracking_copy.write(uref_3_key, uref_3_value);

    let key_set = tracking_copy
        .get_keys(correlation_id, &KeyTag::URef)
        .unwrap();

    assert_eq!(key_set.len(), 3);
    assert!(key_set.contains(&uref_1_key.normalize()));
    assert!(key_set.contains(&uref_2_key.normalize()));
    assert!(key_set.contains(&uref_3_key.normalize()));
    assert!(!key_set.contains(&account_key));
}

fn val_to_hashaddr<T: Into<U256>>(value: T) -> HashAddr {
    let mut addr = HashAddr::default();
    value.into().to_big_endian(&mut addr);
    addr
}

#[test]
fn query_with_large_depth_with_fixed_path_should_fail() {
    let engine_config = EngineConfig::default();

    let mut pairs = Vec::new();
    let mut contract_keys = Vec::new();
    let mut path = Vec::new();

    const WASM_OFFSET: u64 = 1_000_000;
    const PACKAGE_OFFSET: u64 = 1_000;

    // create a long chain of contract at address X with a named key that points to a contract X+1
    // which has a size that exceeds configured max query depth.
    for value in 1..=engine_config.max_query_depth {
        let contract_key = Key::Hash(val_to_hashaddr(value));
        let next_contract_key = Key::Hash(val_to_hashaddr(value + 1));
        let contract_name = format!("contract{}", value);

        let named_keys = {
            let mut named_keys = NamedKeys::new();
            named_keys.insert(contract_name.clone(), next_contract_key);
            named_keys
        };
        let contract = StoredValue::Contract(Contract::new(
            val_to_hashaddr(PACKAGE_OFFSET + value).into(),
            val_to_hashaddr(WASM_OFFSET + value).into(),
            named_keys,
            EntryPoints::default(),
            ProtocolVersion::V1_0_0,
        ));
        pairs.push((contract_key, contract));
        contract_keys.push(contract_key);
        path.push(contract_name.clone());
    }

    let correlation_id = CorrelationId::new();
    let (global_state, root_hash) =
        InMemoryGlobalState::from_pairs(correlation_id, &pairs).unwrap();

    let view = global_state.checkout(root_hash).unwrap().unwrap();
    let tracking_copy = TrackingCopy::new(view);

    let contract_key = contract_keys[0];
    let result = tracking_copy.query(correlation_id, &engine_config, contract_key, &path);

    assert!(
        matches!(result, Ok(TrackingCopyQueryResult::DepthLimit {
        depth
    }) if depth == engine_config.max_query_depth),
        "{:?}",
        result
    );
}

#[test]
fn query_with_large_depth_with_urefs_should_fail() {
    let engine_config = EngineConfig::default();

    let mut pairs = Vec::new();
    let mut uref_keys = Vec::new();

    const WASM_OFFSET: u64 = 1_000_000;
    const PACKAGE_OFFSET: u64 = 1_000;
    let root_key_name = "key".to_string();

    // create a long chain of urefs at address X with a uref that points to a uref X+1
    // which has a size that exceeds configured max query depth.
    for value in 1..=engine_config.max_query_depth {
        let uref_addr = val_to_hashaddr(value);
        let uref = Key::URef(URef::new(uref_addr, AccessRights::READ));

        let next_uref_addr = val_to_hashaddr(value + 1);
        let next_uref = Key::URef(URef::new(next_uref_addr, AccessRights::READ));
        let next_cl_value = StoredValue::CLValue(CLValue::from_t(next_uref).unwrap());

        pairs.push((uref, next_cl_value));
        uref_keys.push(uref);
    }

    let named_keys = {
        let mut named_keys = NamedKeys::new();
        named_keys.insert(root_key_name.clone(), uref_keys[0]);
        named_keys
    };
    let contract = StoredValue::Contract(Contract::new(
        val_to_hashaddr(PACKAGE_OFFSET).into(),
        val_to_hashaddr(WASM_OFFSET).into(),
        named_keys,
        EntryPoints::default(),
        ProtocolVersion::V1_0_0,
    ));
    let contract_key = Key::Hash([0; 32]);
    pairs.push((contract_key, contract));

    let correlation_id = CorrelationId::new();
    let (global_state, root_hash) =
        InMemoryGlobalState::from_pairs(correlation_id, &pairs).unwrap();

    let view = global_state.checkout(root_hash).unwrap().unwrap();
    let tracking_copy = TrackingCopy::new(view);

<<<<<<< HEAD
    // query for the beggining of a long chain of urefs
=======
    // query for the beginning of a long chain of urefs
>>>>>>> d35ae61c
    // (second path element of arbitrary value required to cause iteration _into_ the nested key)
    let path = vec![root_key_name, String::new()];
    let result = tracking_copy.query(correlation_id, &engine_config, contract_key, &path);

    assert!(
        matches!(result, Ok(TrackingCopyQueryResult::DepthLimit {
        depth
    }) if depth == engine_config.max_query_depth),
        "{:?}",
        result
    );
}<|MERGE_RESOLUTION|>--- conflicted
+++ resolved
@@ -1128,11 +1128,7 @@
     let view = global_state.checkout(root_hash).unwrap().unwrap();
     let tracking_copy = TrackingCopy::new(view);
 
-<<<<<<< HEAD
-    // query for the beggining of a long chain of urefs
-=======
     // query for the beginning of a long chain of urefs
->>>>>>> d35ae61c
     // (second path element of arbitrary value required to cause iteration _into_ the nested key)
     let path = vec![root_key_name, String::new()];
     let result = tracking_copy.query(correlation_id, &engine_config, contract_key, &path);
