--- conflicted
+++ resolved
@@ -26,12 +26,6 @@
     "add_bid.wasm"
     "delegate.wasm"
     "transfer_to_account_u512.wasm"
-<<<<<<< HEAD
-    "transfer_to_account_u512_stored.wasm"
-    "undelegate.wasm"
-    "withdraw_bid.wasm"
-=======
->>>>>>> d35ae61c
 )
 
 # Default amount used when delegating.
