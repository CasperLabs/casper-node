--- conflicted
+++ resolved
@@ -1,10 +1,6 @@
 [package]
 name = "casper-contract"
-<<<<<<< HEAD
-version = "1.1.2" # when updating, also update 'html_root_url' in lib.rs
-=======
 version = "1.2.0" # when updating, also update 'html_root_url' in lib.rs
->>>>>>> d35ae61c
 authors = ["Michael Birch <birchmd@casperlabs.io>", "Mateusz Górski <gorski.mateusz@protonmail.ch>"]
 edition = "2018"
 description = "Library for developing Casper smart contracts."
@@ -15,11 +11,7 @@
 license-file = "../../LICENSE"
 
 [dependencies]
-<<<<<<< HEAD
-casper-types = { version = "1.1.2", path = "../../types" }
-=======
 casper-types = { version = "1.2.0", path = "../../types" }
->>>>>>> d35ae61c
 hex_fmt = "0.3.0"
 thiserror = "1.0.18"
 version-sync = { version = "0.9", optional = true }
