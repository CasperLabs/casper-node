[package]
name = "casper-types"
<<<<<<< HEAD
version = "1.1.2" # when updating, also update 'html_root_url' in lib.rs
=======
version = "1.2.0" # when updating, also update 'html_root_url' in lib.rs
>>>>>>> d35ae61c
authors = ["Fraser Hutchison <fraser@casperlabs.io>"]
edition = "2018"
description = "Types used to allow creation of Wasm contracts and tests for use on the Casper network."
readme = "README.md"
documentation = "https://docs.rs/casper-types"
homepage = "https://casperlabs.io"
repository = "https://github.com/CasperLabs/casper-node/tree/master/types"
license-file = "../LICENSE"

[dependencies]
base16 = { version = "0.2.1", default-features = false }
base64 = { version = "0.13.0", default-features = false }
bitflags = "1"
blake2 = { version = "0.9.0", default-features = false }
datasize = { version = "0.2.4", default-features = false }
ed25519-dalek = { version = "1.0.0", default-features = false, features = ["rand", "u64_backend"] }
thiserror = { version = "1.0.20", default-features = false, optional = true }
hex = { version = "0.4.2", default-features = false }
hex_fmt = "0.3.0"
k256 = { version = "0.7.2", default-features = false, features = ["ecdsa", "zeroize"] }
num-derive = { version = "0.3.0", default-features = false }
num-integer = { version = "0.1.42", default-features = false }
num-rational = { version = "0.3.0", default-features = false }
num-traits = { version = "0.2.10", default-features = false }
proptest = { version = "0.10.0", optional = true }
rand = { version = "0.8.3", default-features = false, features = ["small_rng"] }
schemars = { version = "0.8.0", features = ["preserve_order"], optional = true }
serde = { version = "1", default-features = false, features = ["derive"] }
serde_json = { version = "1.0.59", default-features = false }
uint = { version = "0.8.3", default-features = false }
once_cell = "1.5.2"
displaydoc = { version = "0.1", default-features = false, optional = true }

[dev-dependencies]
bincode = "1.3.1"
criterion = "0.3.3"
getrandom = { version = "0.2.0", features = ["rdrand"] }
proptest = "0.10.0"
serde_json = "1.0.55"
version-sync = "0.9"
serde_test = "1.0.117"

[features]
default = ["base16/alloc", "hex/alloc", "serde/alloc", "serde_json/alloc", "displaydoc"]
std = [
    "base16/std",
    "base64/std",
    "ed25519-dalek/std",
    "ed25519-dalek/serde",
    "hex/std",
    "k256/std",
    "serde/std",
    "serde_json/std",
    "schemars",
    "thiserror"
]
gens = ["std", "proptest/std"]

[[bench]]
name = "bytesrepr_bench"
harness = false
<|MERGE_RESOLUTION|>--- conflicted
+++ resolved
@@ -1,10 +1,6 @@
 [package]
 name = "casper-types"
-<<<<<<< HEAD
-version = "1.1.2" # when updating, also update 'html_root_url' in lib.rs
-=======
 version = "1.2.0" # when updating, also update 'html_root_url' in lib.rs
->>>>>>> d35ae61c
 authors = ["Fraser Hutchison <fraser@casperlabs.io>"]
 edition = "2018"
 description = "Types used to allow creation of Wasm contracts and tests for use on the Casper network."
