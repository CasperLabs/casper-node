# ================================
# Configuration options for a node
# ================================
[node]

# If set, use this hash as a trust anchor when joining an existing network.
#trusted_hash = 'HEX-FORMATTED BLOCK HASH'


# =================================
# Configuration options for logging
# =================================
[logging]

# Output format.  Possible values are 'text' or 'json'.
format = 'text'

# Colored output.  Has no effect if format = 'json'.
color = false

# Abbreviate module names in text output.  Has no effect if format = 'json'.
abbreviate_modules = false


# ===================================
# Configuration options for consensus
# ===================================
[consensus]

# Path (absolute, or relative to this config.toml) to validator's secret key file used to sign
# consensus messages.
secret_key_path = 'secret_key.pem'

<<<<<<< HEAD
=======

# ===========================================
# Configuration options for Highway consensus
# ===========================================
[consensus.highway]

>>>>>>> d35ae61c
# The folder in which the files with per-era latest unit hashes will be stored.
unit_hashes_folder = "../node-storage"

# The duration for which incoming vertices with missing dependencies should be kept in a queue.
<<<<<<< HEAD
pending_vertex_timeout = '30min'
=======
pending_vertex_timeout = '1min'

# If the current era's protocol state has not progressed for this long, shut down.
standstill_timeout = '5min'

# Log inactive or faulty validators periodically, with this interval.
log_participation_interval = '1min'
>>>>>>> d35ae61c

# Log the size of every incoming and outgoing serialized unit.
log_unit_sizes = false

# The maximum number of blocks by which execution is allowed to lag behind finalization.
# If it is more than that, consensus will pause, and resume once the executor has caught up.
max_execution_delay = 3

<<<<<<< HEAD
=======
# The maximum number of peers we request the same vertex from in parallel.
max_requests_for_vertex = 5

[consensus.highway.round_success_meter]
# The number of most recent rounds we will be keeping track of.
num_rounds_to_consider = 40

# The number of successful rounds that triggers us to slow down: With this many or fewer
# successes per `num_rounds_to_consider`, we increase our round exponent.
num_rounds_slowdown = 10

# The number of successful rounds that triggers us to speed up: With this many or more successes
# per `num_rounds_to_consider`, we decrease our round exponent.
num_rounds_speedup = 32

# We will try to accelerate (decrease our round exponent) every `acceleration_parameter` rounds if
# we have few enough failures.
acceleration_parameter = 40

# The FTT, as a percentage (i.e. `acceleration_ftt = [1, 100]` means 1% of the validators' total weight), which
# we will use for looking for a summit in order to determine a proposal's finality.
# The required quorum in a summit we will look for to check if a round was successful is
# determined by this FTT.
acceleration_ftt = [1, 100]


>>>>>>> d35ae61c
# ====================================
# Configuration options for networking
# ====================================
[network]

# The public address of the node.
#
# It must be publicly available in order to allow peers to connect to this node.
# If the port is set to 0, the actual bound port will be substituted.
public_address = '127.0.0.1:0'

# Address to bind to for listening.
# If port is set to 0, a random port will be used.
bind_address = '0.0.0.0:34553'

# Addresses to connect to in order to join the network.
#
# If not set, this node will not be able to attempt to connect to the network.  Instead it will
# depend upon peers connecting to it.  This is normally only useful for the first node of the
# network.
#
# Multiple addresses can be given and the node will attempt to connect to each, requiring at least
# one connection.
known_addresses = ['127.0.0.1:34553']

# The interval (in milliseconds) between each fresh round of gossiping the node's public address.
gossip_interval = 30000

# Enable systemd support. If enabled, the node will notify systemd once it has synced and its
# listening socket for incoming connections is open.
#
# It is usually better to leave this option off and enable it explicitly via command-line override
# only in the unit files themselves via `-C=network.systemd_support=true`.
systemd_support = false

# Minimum amount of time that has to pass before attempting to reconnect after losing all
# connections to established nodes.
isolation_reconnect_delay = '2s'

# Initial delay for starting address gossipping after the network starts. This should be slightly
# more than the expected time required for initial connections to complete.
initial_gossip_delay = '5s'

# How long a connection is allowed to be stuck as pending before it is abandoned.
max_addr_pending_time = '1min'


# ==================================================
# Configuration options for the JSON-RPC HTTP server
# ==================================================
[rpc_server]

# Listening address for JSON-RPC HTTP server.  If the port is set to 0, a random port will be used.
#
# If the specified port cannot be bound to, a random port will be tried instead.  If binding fails,
# the JSON-RPC HTTP server will not run, but the node will be otherwise unaffected.
#
# The actual bound address will be reported via a log line if logging is enabled.
address = '0.0.0.0:7777'

# The global max rate of requests (per second) before they are limited.
# Request will be delayed to the next 1 second bucket once limited.
qps_limit = 100


# ==============================================
# Configuration options for the REST HTTP server
# ==============================================
[rest_server]

# Listening address for REST HTTP server.  If the port is set to 0, a random port will be used.
#
# If the specified port cannot be bound to, a random port will be tried instead.  If binding fails,
# the REST HTTP server will not run, but the node will be otherwise unaffected.
#
# The actual bound address will be reported via a log line if logging is enabled.
address = '0.0.0.0:8888'

# The global max rate of requests (per second) before they are limited.
# Request will be delayed to the next 1 second bucket once limited.
qps_limit = 100


# ==========================================================
# Configuration options for the SSE HTTP event stream server
# ==========================================================
[event_stream_server]

# Listening address for SSE HTTP event stream server.  If the port is set to 0, a random port will be used.
#
# If the specified port cannot be bound to, a random port will be tried instead.  If binding fails,
# the SSE HTTP event stream server will not run, but the node will be otherwise unaffected.
#
# The actual bound address will be reported via a log line if logging is enabled.
address = '0.0.0.0:9999'

# The number of event stream events to buffer.
event_stream_buffer_length = 5000

# The global max rate of requests (per second) before they are limited.
# Request will be delayed to the next 1 second bucket once limited.
qps_limit = 100


# ===============================================
# Configuration options for the storage component
# ===============================================
[storage]

# Path (absolute, or relative to this config.toml) to the folder where any files created
# or read by the storage component will exist.
#
# If the folder doesn't exist, it and any required parents will be created.
#
# If unset, the path must be supplied as an argument via the CLI.
path = '../node-storage'

# Maximum size of the database to use for the block store.
#
# The size should be a multiple of the OS page size.
#
# 483_183_820_800 == 18 GiB.
max_block_store_size = 19_327_352_832

# Maximum size of the database to use for the deploy store.
#
# The size should be a multiple of the OS page size.
#
# 322_122_547_200 == 12 GiB.
max_deploy_store_size = 12_884_901_888

# Maximum size of the database to use for the deploy metadata.
#
# The size should be a multiple of the OS page size.
#
# 322_122_547_200 == 12 GiB.
max_deploy_metadata_store_size = 12_884_901_888

# Maximum size of the database to use for the state snapshots.
#
# The size should be a multiple of the OS page size.
#
# 10_737_418_240 == 10 GiB.
max_state_store_size = 10_737_418_240


# ===================================
# Configuration options for gossiping
# ===================================
[gossip]

# Target number of peers to infect with a given piece of data.
infection_target = 3

# The saturation limit as a percentage, with a maximum value of 99.  Used as a termination
# condition.
#
# Example: assume the `infection_target` is 3, the `saturation_limit_percent` is 80, and we don't
# manage to newly infect 3 peers.  We will stop gossiping once we know of more than 15 holders
# excluding us since 80% saturation would imply 3 new infections in 15 peers.
saturation_limit_percent = 80

# The maximum duration in seconds for which to keep finished entries.
#
# The longer they are retained, the lower the likelihood of re-gossiping a piece of data.  However,
# the longer they are retained, the larger the list of finished entries can grow.
finished_entry_duration_secs = 60

# The timeout duration in seconds for a single gossip request, i.e. for a single gossip message
# sent from this node, it will be considered timed out if the expected response from that peer is
# not received within this specified duration.
gossip_request_timeout_secs = 10

# The timeout duration in seconds for retrieving the remaining part(s) of newly-discovered data
# from a peer which gossiped information about that data to this node.
get_remainder_timeout_secs = 5


# =================================
# Configuration options for fetcher
# =================================
[fetcher]

# The timeout duration in seconds for a single fetcher request, i.e. for a single fetcher message
# sent from this node to another node, it will be considered timed out if the expected response from that peer is
# not received within this specified duration.
get_from_peer_timeout = 3


# ===================================================
# Configuration options for deploy acceptor component
# ===================================================
[deploy_acceptor]

# If true, the deploy acceptor will verify the account associated with a received deploy prior to accepting it.
verify_accounts = true


# ========================================================
# Configuration options for the contract runtime component
# ========================================================
[contract_runtime]

# Optional setting to enable bonding or not.  If unset, defaults to false.
#enable_bonding = false

# Optional maximum size of the database to use for the global state store.
#
# If unset, defaults to 32,212,254,720 == 30 GiB.
#
# The size should be a multiple of the OS page size.
#max_global_state_size = 32_212_254_720

# Optional depth limit to use for global state queries.
#
# If unset, defaults to 5.
<<<<<<< HEAD
#max_query_depth = 5
=======
#max_query_depth = 5

# ====================================================================
# Configuration options for selecting deploys to propose in new blocks
# ====================================================================
[block_proposer]

# Deploys are only proposed in a new block if they have been received at least this long ago.
# A longer delay makes it more likely that many proposed deploys are already known by the
# other nodes, and don't have to be requested from the proposer afterwards.
#deploy_delay = '1min'
>>>>>>> d35ae61c
<|MERGE_RESOLUTION|>--- conflicted
+++ resolved
@@ -31,22 +31,16 @@
 # consensus messages.
 secret_key_path = 'secret_key.pem'
 
-<<<<<<< HEAD
-=======
 
 # ===========================================
 # Configuration options for Highway consensus
 # ===========================================
 [consensus.highway]
 
->>>>>>> d35ae61c
 # The folder in which the files with per-era latest unit hashes will be stored.
 unit_hashes_folder = "../node-storage"
 
 # The duration for which incoming vertices with missing dependencies should be kept in a queue.
-<<<<<<< HEAD
-pending_vertex_timeout = '30min'
-=======
 pending_vertex_timeout = '1min'
 
 # If the current era's protocol state has not progressed for this long, shut down.
@@ -54,7 +48,6 @@
 
 # Log inactive or faulty validators periodically, with this interval.
 log_participation_interval = '1min'
->>>>>>> d35ae61c
 
 # Log the size of every incoming and outgoing serialized unit.
 log_unit_sizes = false
@@ -63,8 +56,6 @@
 # If it is more than that, consensus will pause, and resume once the executor has caught up.
 max_execution_delay = 3
 
-<<<<<<< HEAD
-=======
 # The maximum number of peers we request the same vertex from in parallel.
 max_requests_for_vertex = 5
 
@@ -91,7 +82,6 @@
 acceleration_ftt = [1, 100]
 
 
->>>>>>> d35ae61c
 # ====================================
 # Configuration options for networking
 # ====================================
@@ -308,9 +298,6 @@
 # Optional depth limit to use for global state queries.
 #
 # If unset, defaults to 5.
-<<<<<<< HEAD
-#max_query_depth = 5
-=======
 #max_query_depth = 5
 
 # ====================================================================
@@ -321,5 +308,4 @@
 # Deploys are only proposed in a new block if they have been received at least this long ago.
 # A longer delay makes it more likely that many proposed deploys are already known by the
 # other nodes, and don't have to be requested from the proposer afterwards.
-#deploy_delay = '1min'
->>>>>>> d35ae61c
+#deploy_delay = '1min'