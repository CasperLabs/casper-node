[genesis]
# Human readable name for convenience; the genesis_hash is the true identifier.  The name influences the genesis hash by
# contributing to the seeding of the pseudo-random number generator used in contract-runtime for computing genesis
# post-state hash.
name = 'casper-charlie-testnet'
# Timestamp for the genesis block, also used in seeding the pseudo-random number generator used in contract-runtime for
# computing genesis post-state hash.
timestamp = 0
# Protocol version at genesis.
protocol_version = '1.0.0'
# Path (absolute, or relative to this chainspec.toml) to the file containing wasm bytecode for installing the mint
# system contract.
mint_installer_path = 'mint_install.wasm'
# Path (absolute, or relative to this chainspec.toml) to the file containing wasm bytecode for installing the Proof of
# Stake system contract.
pos_installer_path = 'pos_install.wasm'
# Path (absolute, or relative to this chainspec.toml) to the file containing wasm bytecode for installing the Standard
# Payment system contract.
standard_payment_installer_path = 'standard_payment_install.wasm'
# Path (absolute, or relative to this chainspec.toml) to the file containing wasm bytecode for installing the Auction
# system contract.
auction_installer_path = 'auction_install.wasm'
# Path (absolute, or relative to this chainspec.toml) to the CSV file containing initial account balances and bonds.
accounts_path = 'accounts.csv'

[highway]
# Tick unit is milliseconds.
#
# Unix timestamp for the genesis era.  At least one node has to be started when the genesis era is active in order to
# make key blocks for the upcoming eras.  If the era is over by the time we start the nodes, they'll not be able to
# produce blocks in it, and there won't be a new era build either.  That means when a completely new network is started,
# the genesis era start time has to be adjusted to be active at the time.
<<<<<<< HEAD
genesis_era_start_timestamp = 1_583_712_000_000
# Era duration defined as a fixed number of milliseconds.  604800000 ms = 1 week.
era_duration_millis = 604_800_000
=======
genesis_era_start_timestamp = 0
# Era duration defined as a fixed number of milliseconds. 1800000 ms = 30 minutes
era_duration_millis = 1800000
>>>>>>> 401980ec
# Minimum number of blocks per era.  An era will take longer than `era_duration_millis` ms if that is necessary to reach the minimum height.
minimum_era_height = 10
# Amount of time in milliseconds to go back before the start of the era for picking the booking block.
<<<<<<< HEAD
# 864000000 ms = 10 days.
booking_duration_millis = 864_000_000
# Amount of time in milliseconds to wait after the booking before we pick the key block, collecting the magic bits along
# the way.  10_800_000 ms = 3 hours.
entropy_duration_millis = 10_800_000
# Keep voting on the switch block for a fixed amount of time; effective if the summit level is zero.
# 172_800_000 ms = 2 days.
voting_period_duration_millis = 172_800_000
=======
booking_duration_millis = 0
# Amount of time in milliseconds to wait after the booking before we pick the key block, collecting the magic bits along
# the way.
entropy_duration_millis = 0
# Keep voting on the switch block for a fixed amount of time; effective if the summit level is zero.
voting_period_duration_millis = 0
>>>>>>> 401980ec
# Integer between 0 and 99 representing the fault tolerance threshold as a percentage, used by the internal finalizer.
finality_threshold_percent = 33
# Integer between 0 and 255. The power of two that is the number of milliseconds in the minimum round length, and
# therefore the minimum delay between a block and its child. E.g. 14 means 2^14 milliseconds, i.e. about 16 seconds.
minimum_round_exponent = 17

[deploys]
# The maximum number of Motes allowed to be spent during payment.  0 means unlimited.
max_payment_cost = '0'
# The maximum number of milliseconds after the deploy timestamp that it can be included in a block.
# 86_400_000 ms = 1 day.
max_ttl_millis = 86_400_000
# The maximum number of other deploys a deploy can depend on (require to have been executed before it can execute).
max_dependencies = 10
# Maximum block size in bytes.  0 means unlimited.
max_block_size = 10_485_760
# The upper limit of total gas of all deploys in a block.
block_gas_limit = 10_000_000_000_000

[storage]
# Gas charged per byte stored in the global state.
gas_per_byte = 630_000_000

[wasm_costs]
# Default opcode cost.
regular = 210_000
# Div operations multiplier. (A div should cost 320_000)
div = 2
# Mul operations multiplier. (A mul should cost 240_000)
mul = 2
# Memory (load/store) operations multiplier. (A mem should cost 4_700_000)
mem = 23
# Amount of free memory (in 64kB pages) each contract can use for stack.
initial_mem = 4096
# Grow memory cost, per page (64kB).
grow_mem = 240_000_000
# Memory copy cost, per byte.
memcpy = 420_000
# Max stack height (native WebAssembly stack limiter).
max_stack_height = 65_536
# Cost of wasm opcode is calculated as TABLE_ENTRY_COST * `opcodes_mul` / `opcodes_div`.
opcodes_mul = 1
opcodes_div = 1

# Host function declarations are located in smart_contracts/contract/src/ext_ffi.rs
[host_function_costs]

add = 5_800_000
add_associated_key = 9_000_000
add_contract_version = 200_000_000 # Not instrumented yet, assuming a sufficiently large number
add_local = [810, 4_700_000]
call_contract = [420, 4_500_000]
call_versioned_contract = [420, 4_500_000] # Not instrumented yet, assuming the same as call_contract
create_content_package_at_hash = 200_000_000 # Not instrumented yet, assuming a sufficiently large number
create_contract_user_group = 200_000_000 # Not instrumented yet, assuming a sufficiently large number
create_purse = 170_000_000
disable_contract_version = 200_000_000 # Not instrumented yet, assuming a sufficiently large number
get_balance = 3_800_000
get_blocktime = 330_000
get_caller = 380_000
get_key = [440, 2_000_000]
get_main_purse = 1_300_000
get_named_arg = [76, 2_500_000]
get_named_arg_size = 450_000
get_phase = 710_000
get_system_contract = 1_100_000
has_key = [840, 1_500_000]
is_valid_uref = 760_000
load_named_keys = 42_000_000
new_uref = [590, 17_000_000]
provision_contract_user_group_uref = 200_000_000 # Not instrumented yet, assuming a sufficiently large number
put_key = [1_100, 38_000_000]
read_host_buffer = [310, 3_500_000]
read_value = 6_000_000
read_value_local = [590, 5_500_000]
remove_associated_key = 4_200_000
remove_contract_user_group = 200_000_000 # Not instrumented yet, assuming a sufficiently large number
remove_contract_user_group_urefs = 200_000_000 # Not instrumented yet, assuming a sufficiently large number
remove_key = [3_200, 61_000_000]
ret = [420_000, 260, 23_000_000]
revert = [500_000]
set_action_threshold = [74_000_000]
transfer_from_purse_to_account = [160_000_000]
transfer_from_purse_to_purse = [82_000_000]
transfer_to_account = [24_000_000]
update_associated_key = [4_200_000]
write = [980, 14_000_000]
write_local = [1_800, 520, 9_500_000]<|MERGE_RESOLUTION|>--- conflicted
+++ resolved
@@ -30,35 +30,18 @@
 # make key blocks for the upcoming eras.  If the era is over by the time we start the nodes, they'll not be able to
 # produce blocks in it, and there won't be a new era build either.  That means when a completely new network is started,
 # the genesis era start time has to be adjusted to be active at the time.
-<<<<<<< HEAD
-genesis_era_start_timestamp = 1_583_712_000_000
-# Era duration defined as a fixed number of milliseconds.  604800000 ms = 1 week.
-era_duration_millis = 604_800_000
-=======
 genesis_era_start_timestamp = 0
 # Era duration defined as a fixed number of milliseconds. 1800000 ms = 30 minutes
 era_duration_millis = 1800000
->>>>>>> 401980ec
 # Minimum number of blocks per era.  An era will take longer than `era_duration_millis` ms if that is necessary to reach the minimum height.
 minimum_era_height = 10
 # Amount of time in milliseconds to go back before the start of the era for picking the booking block.
-<<<<<<< HEAD
-# 864000000 ms = 10 days.
-booking_duration_millis = 864_000_000
-# Amount of time in milliseconds to wait after the booking before we pick the key block, collecting the magic bits along
-# the way.  10_800_000 ms = 3 hours.
-entropy_duration_millis = 10_800_000
-# Keep voting on the switch block for a fixed amount of time; effective if the summit level is zero.
-# 172_800_000 ms = 2 days.
-voting_period_duration_millis = 172_800_000
-=======
 booking_duration_millis = 0
 # Amount of time in milliseconds to wait after the booking before we pick the key block, collecting the magic bits along
 # the way.
 entropy_duration_millis = 0
 # Keep voting on the switch block for a fixed amount of time; effective if the summit level is zero.
 voting_period_duration_millis = 0
->>>>>>> 401980ec
 # Integer between 0 and 99 representing the fault tolerance threshold as a percentage, used by the internal finalizer.
 finality_threshold_percent = 33
 # Integer between 0 and 255. The power of two that is the number of milliseconds in the minimum round length, and
