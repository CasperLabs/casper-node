[package]
name = "casper-node"
version = "0.7.0" # when updating, also update 'html_root_url' in lib.rs
authors = ["Marc Brinkmann <marc@casperlabs.io>", "Fraser Hutchison <fraser@casperlabs.io>"]
edition = "2018"
description = "The Casper blockchain node"
documentation = "https://docs.rs/casper-node"
readme = "README.md"
homepage = "https://casperlabs.io"
repository = "https://github.com/CasperLabs/casper-node/tree/master/node"
license-file = "../LICENSE"
default-run = "casper-node"

[dependencies]
ansi_term = "0.12.1"
anyhow = "1.0.28"
backtrace = "0.3.50"
base16 = "0.2.1"
base64 = "0.13.0"
bincode = "1.3.1"
blake2 = { version = "0.9.0", default-features = false }
casper-execution-engine = { version = "0.7.0", path = "../execution_engine" }
casper-node-macros = { version = "0.7.0", path = "../node_macros" }
casper-types = { version = "0.7.0", path = "../types", features = ["std", "gens"] }
chrono = "0.4.10"
csv = "1.1.3"
datasize = { version = "0.2.6", features = ["detailed", "fake_clock-types", "futures-types", "smallvec-types", "tokio-types"] }
derive_more = "0.99.7"
derp = "0.0.14"
directories = "3.0.1"
ed25519-dalek = { version = "1.0.0", default-features = false, features = ["rand", "serde", "u64_backend"] }
either = "1.5.3"
enum-iterator = "0.6.0"
futures = "0.3.5"
futures-io = "0.3.5"
getrandom = "0.2.0"
hex = "0.4.2"
hex-buffer-serde = "0.2.1"
hex_fmt = "0.3.0"
hostname = "0.3.0"
http = "0.2.1"
humantime = "2.0.1"
hyper = "0.13.7"
itertools = "0.9.0"
jemallocator = "0.3.2"
jemalloc-ctl = "0.3.3"
k256 = { version = "0.4.2", features = ["ecdsa", "zeroize"] }
libc = "0.2.66"
libp2p = { version = "0.29.1", default-features = false, features = ["deflate", "dns", "floodsub", "gossipsub", "identify", "kad", "mdns-tokio", "mplex", "noise", "ping", "request-response", "tcp-tokio", "uds", "yamux"] }
linked-hash-map = "0.5.3"
lmdb = "0.8.0"
log = { version = "0.4.8", features = ["std", "serde", "kv_unstable"] }
num = { version = "0.3.0", default-features = false }
num-derive = "0.3.0"
num-rational = { version = "0.3.0", features = ["serde"] }
num-traits = "0.2.10"
once_cell = "1.5.2"
openssl = "0.10.29"
parity-wasm = "0.42.1"
parking_lot = "0.11.0"
pem = "0.8.1"
prometheus = "0.10.0"
proptest = { version = "0.10.0", optional = true }
pwasm-utils = "0.16.0"
quanta = "0.7.2"
rand = "0.7.3"
rand_chacha = "0.2.2"
regex = "1.3.9"
schemars = { version = "0.8.0", features = ["preserve_order"] }
sd-notify = "0.1.1"
semver = { version = "0.11.0", features = ["serde"] }
serde = { version = "1.0.110", features = ["derive"] }
serde-big-array = "0.3.0"
serde_bytes = "0.11.5"
serde_json = "1.0.55"
serde_repr = "0.1.6"
signal-hook = "0.1.16"
signature = "1.1.0"
smallvec = { version = "1.4.0", features = ["serde"] }
structopt = "0.3.14"
<<<<<<< HEAD
static_assertions = "1.1.0"
=======
sys-info = "0.8.0"
>>>>>>> b682783b
tempfile = "3.1.0"
thiserror = "1.0.18"
tokio = { version = "0.2.20", features = ["blocking", "macros", "rt-threaded", "sync", "tcp", "time"] }
tokio-openssl = "0.4.0"
tokio-serde = { version = "0.6.1", features = ["messagepack"] }
tokio-util = { version = "0.3.1", features = ["codec"] }
toml = "0.5.6"
tower = "0.3.1"
tracing = "0.1.18"
tracing-futures = "0.2.4"
tracing-subscriber = { version = "0.2.10", features = ["fmt", "json"] }
uint = "0.8.3"
untrusted = "0.7.1"
uuid = { version = "0.8.1", features = ["serde", "v4"] }
warp = "0.2.4"
warp-json-rpc = "0.2.0"
wasmi = "0.6.2"
wheelbuf = "0.2.0"

[dev-dependencies]
assert_matches = "1.3.0"
fake_instant = "0.4.0"
multihash = "0.11.4"
pnet = "0.27.2"
rand_core = "0.5.1"
rand_pcg = "0.2.1"
reqwest = "0.10.8"
tokio = { version = "0.2.20", features = ["test-util"] }

[features]
vendored-openssl = ['openssl/vendored']
fast-sync = []

[[bin]]
name = "casper-node"
path = "src/app/main.rs"
bench = false
doctest = false
test = false

[build-dependencies]
vergen = "3.1.0"

[package.metadata.deb]
features = ["vendored-openssl"]
revision = "0"
depends = "curl"
assets = [
    ["../target/release/casper-node", "/usr/bin/casper-node", "755"],
    ["../resources/maintainer_scripts/logrotate.d/casper-node", "/etc/logrotate.d/casper-node", "644"],
    ["../resources/maintainer_scripts/pull_genesis.sh", "/etc/casper/pull_genesis.sh", "755"],
    ["../resources/maintainer_scripts/delete_local_db.sh", "/etc/casper/delete_local_db.sh", "755"],
    ["../resources/maintainer_scripts/config_from_example.sh", "/etc/casper/config_from_example.sh", "755"],
    ["../resources/maintainer_scripts/systemd_pre_start.sh", "/etc/casper/systemd_pre_start.sh", "755"],
    ["../resources/production/README.md", "/etc/casper/README.md", "644"],
    ["../resources/production/CHANGE_LOG.md", "/etc/casper/CHANGE_LOG.md", "644"],
    ["../resources/production/config-example.toml", "/etc/casper/config-example.toml", "644"],
    ["../resources/production/validator_keys/README.md", "/etc/casper/validator_keys/README.md", "644"]
]
maintainer-scripts = "../resources/maintainer_scripts/debian"
extended-description = """
Package for Casper Node and Client.

For information on using package, see https://github.com/CasperLabs/casper-node
"""

[package.metadata.deb.systemd-units]
unit-scripts = "../resources/maintainer_scripts/casper_node"
restart-after-upgrade = false<|MERGE_RESOLUTION|>--- conflicted
+++ resolved
@@ -78,11 +78,8 @@
 signature = "1.1.0"
 smallvec = { version = "1.4.0", features = ["serde"] }
 structopt = "0.3.14"
-<<<<<<< HEAD
 static_assertions = "1.1.0"
-=======
 sys-info = "0.8.0"
->>>>>>> b682783b
 tempfile = "3.1.0"
 thiserror = "1.0.18"
 tokio = { version = "0.2.20", features = ["blocking", "macros", "rt-threaded", "sync", "tcp", "time"] }
