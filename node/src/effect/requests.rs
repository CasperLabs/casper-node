--- conflicted
+++ resolved
@@ -42,13 +42,9 @@
 use super::Responder;
 use crate::{
     components::{
-<<<<<<< HEAD
-        consensus::EraId,
-=======
         block_validator::ValidatingBlock,
         chainspec_loader::CurrentRunInfo,
         consensus::{BlockContext, ClContext},
->>>>>>> d35ae61c
         contract_runtime::{EraValidatorsRequest, ValidatorWeightsByEraIdRequest},
         deploy_acceptor::Error,
         fetcher::FetchResult,
@@ -56,15 +52,9 @@
     crypto::hash::Digest,
     rpcs::{chain::BlockIdentifier, docs::OpenRpcSchema},
     types::{
-<<<<<<< HEAD
-        Block as LinearBlock, Block, BlockHash, BlockHeader, BlockSignatures, Chainspec,
-        ChainspecInfo, Deploy, DeployHash, DeployHeader, DeployMetadata, FinalitySignature,
-        FinalizedBlock, Item, NodeId, ProtoBlock, StatusFeed, TimeDiff, Timestamp,
-=======
         Block as LinearBlock, Block, BlockHash, BlockHeader, BlockPayload, BlockSignatures,
         Chainspec, ChainspecInfo, Deploy, DeployHash, DeployHeader, DeployMetadata, FinalizedBlock,
         Item, NodeId, StatusFeed, TimeDiff,
->>>>>>> d35ae61c
     },
     utils::DisplayIter,
 };
