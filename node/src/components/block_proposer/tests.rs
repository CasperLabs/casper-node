use casper_execution_engine::{
    core::engine_state::executable_deploy_item::ExecutableDeployItem, shared::gas::Gas,
};
use casper_types::{
    bytesrepr::{Bytes, ToBytes},
    runtime_args,
    system::standard_payment::ARG_AMOUNT,
    RuntimeArgs, SecretKey,
};

use super::*;
use crate::{
    crypto::AsymmetricKeyExt,
    testing::TestRng,
    types::{BlockLike, Deploy, DeployHash, TimeDiff},
};

const DEFAULT_TEST_GAS_PRICE: u64 = 1;

fn default_gas_payment() -> Gas {
    Gas::from(1u32)
}

fn generate_transfer(
    rng: &mut TestRng,
    timestamp: Timestamp,
    ttl: TimeDiff,
    dependencies: Vec<DeployHash>,
    payment_amount: Gas,
) -> Deploy {
    let gas_price = DEFAULT_TEST_GAS_PRICE;
    let secret_key = SecretKey::random(rng);
    let chain_name = "chain".to_string();

    let args = runtime_args! {
        ARG_AMOUNT => payment_amount.value()
    };
    let payment = ExecutableDeployItem::ModuleBytes {
        module_bytes: Bytes::new(),
        args,
    };

    let session = ExecutableDeployItem::Transfer {
        args: RuntimeArgs::new(),
    };

    Deploy::new(
        timestamp,
        ttl,
        gas_price,
        dependencies,
        chain_name,
        payment,
        session,
        &secret_key,
    )
}

fn generate_deploy(
    rng: &mut TestRng,
    timestamp: Timestamp,
    ttl: TimeDiff,
    dependencies: Vec<DeployHash>,
    payment_amount: Gas,
    gas_price: u64,
) -> Deploy {
    let secret_key = SecretKey::random(rng);
    let chain_name = "chain".to_string();
    let args = runtime_args! {
        ARG_AMOUNT => payment_amount.value()
    };
    let payment = ExecutableDeployItem::ModuleBytes {
        module_bytes: Bytes::new(),
        args,
    };
    let session = ExecutableDeployItem::ModuleBytes {
        module_bytes: Bytes::new(),
        args: RuntimeArgs::new(),
    };

    Deploy::new(
        timestamp,
        ttl,
        gas_price,
        dependencies,
        chain_name,
        payment,
        session,
        &secret_key,
    )
}

fn create_test_proposer() -> BlockProposerReady {
    BlockProposerReady {
        sets: Default::default(),
        deploy_config: Default::default(),
        request_queue: Default::default(),
        unhandled_finalized: Default::default(),
    }
}

impl From<StorageRequest> for Event {
    fn from(_: StorageRequest) -> Self {
        // we never send a storage request in our unit tests, but if this does become
        // meaningful....
        unreachable!("no storage requests in block proposer unit tests")
    }
}

impl From<StateStoreRequest> for Event {
    fn from(_: StateStoreRequest) -> Self {
        unreachable!("no state store requests in block proposer unit tests")
    }
}

#[test]
fn should_add_and_take_deploys() {
    let creation_time = Timestamp::from(100);
    let ttl = TimeDiff::from(Duration::from_millis(100));
    let block_time1 = Timestamp::from(80);
    let block_time2 = Timestamp::from(120);
    let block_time3 = Timestamp::from(220);

<<<<<<< HEAD
    let no_deploys = HashSet::new();
    let mut proposer = create_test_proposer();
=======
    let mut proposer = create_test_proposer(0.into());
>>>>>>> d35ae61c
    let mut rng = crate::new_rng();
    let deploy1 = generate_deploy(
        &mut rng,
        creation_time,
        ttl,
        vec![],
        default_gas_payment(),
        DEFAULT_TEST_GAS_PRICE,
    );
    let deploy2 = generate_deploy(
        &mut rng,
        creation_time,
        ttl,
        vec![],
        default_gas_payment(),
        DEFAULT_TEST_GAS_PRICE,
    );
    let deploy3 = generate_deploy(
        &mut rng,
        creation_time,
        ttl,
        vec![],
        default_gas_payment(),
        DEFAULT_TEST_GAS_PRICE,
    );
    let deploy4 = generate_deploy(
        &mut rng,
        creation_time,
        ttl,
        vec![],
        default_gas_payment(),
        DEFAULT_TEST_GAS_PRICE,
    );

<<<<<<< HEAD
    assert!(proposer
        .propose_proto_block(
            DeployConfig::default(),
            block_time2,
            no_deploys.clone(),
            true
        )
        .deploys()
        .is_empty());
=======
    let block = proposer.propose_block_payload(
        DeployConfig::default(),
        BlockContext::new(block_time2, vec![]),
        vec![],
        true,
    );
    assert!(block.deploy_hashes().is_empty());
    assert!(block.transfer_hashes().is_empty());
>>>>>>> d35ae61c

    // add two deploys
    proposer.add_deploy_or_transfer(block_time2, *deploy1.id(), deploy1.deploy_type().unwrap());
    proposer.add_deploy_or_transfer(block_time2, *deploy2.id(), deploy2.deploy_type().unwrap());

    // if we try to create a block with a timestamp that is too early, we shouldn't get any
    // deploys
<<<<<<< HEAD
    assert!(proposer
        .propose_proto_block(
            DeployConfig::default(),
            block_time1,
            no_deploys.clone(),
            true
        )
        .deploys()
        .is_empty());

    // if we try to create a block with a timestamp that is too late, we shouldn't get any
    // deploys, either
    assert!(proposer
        .propose_proto_block(
            DeployConfig::default(),
            block_time3,
            no_deploys.clone(),
            true
        )
        .deploys()
        .is_empty());
=======
    let block = proposer.propose_block_payload(
        DeployConfig::default(),
        BlockContext::new(block_time1, vec![]),
        vec![],
        true,
    );
    assert!(block.deploy_hashes().is_empty());
    assert!(block.transfer_hashes().is_empty());

    // if we try to create a block with a timestamp that is too late, we shouldn't get any
    // deploys, either
    let block = proposer.propose_block_payload(
        DeployConfig::default(),
        BlockContext::new(block_time3, vec![]),
        vec![],
        true,
    );
    assert!(block.deploy_hashes().is_empty());
    assert!(block.transfer_hashes().is_empty());
>>>>>>> d35ae61c

    // take the deploys out
    let block = proposer.propose_block_payload(
        DeployConfig::default(),
        BlockContext::new(block_time2, vec![]),
        vec![],
        true,
    );
    let deploys = block.deploys();

    assert_eq!(deploys.len(), 2);
    assert!(deploys.contains(&deploy1.id()));
    assert!(deploys.contains(&deploy2.id()));

    // take the deploys out
    let block = proposer.propose_block_payload(
        DeployConfig::default(),
        BlockContext::new(block_time2, vec![]),
        vec![],
        true,
    );
    let deploys = block
        .deploys()
        .iter()
        .map(|hash| **hash)
        .collect::<HashSet<_>>();
    assert_eq!(deploys.len(), 2);

    // but they shouldn't be returned if we include it in the past deploys
<<<<<<< HEAD
    assert!(proposer
        .propose_proto_block(DeployConfig::default(), block_time2, deploys.clone(), true)
        .deploys()
        .is_empty());
=======
    let deploy_hashes = block.deploys_and_transfers_iter().copied().collect_vec();
    let block = proposer.propose_block_payload(
        DeployConfig::default(),
        BlockContext::new(block_time2, vec![block]),
        vec![],
        true,
    );
    assert!(block.deploy_hashes().is_empty());
    assert!(block.transfer_hashes().is_empty());
>>>>>>> d35ae61c

    // finalize the block
    proposer.finalized_deploys(deploys.iter().copied());

    // add more deploys
    proposer.add_deploy_or_transfer(block_time2, *deploy3.id(), deploy3.deploy_type().unwrap());
    proposer.add_deploy_or_transfer(block_time2, *deploy4.id(), deploy4.deploy_type().unwrap());

<<<<<<< HEAD
    let block =
        proposer.propose_proto_block(DeployConfig::default(), block_time2, no_deploys, true);
    let deploys = block.deploys();
=======
    let block = proposer.propose_block_payload(
        DeployConfig::default(),
        BlockContext::new(block_time2, vec![]),
        vec![],
        true,
    );
>>>>>>> d35ae61c

    // since block 1 is now finalized, neither deploy1 nor deploy2 should be among the returned
    assert_eq!(deploys.len(), 2);
    assert!(deploys.contains(&deploy3.id()));
    assert!(deploys.contains(&deploy4.id()));
}

#[test]
fn should_successfully_prune() {
    let expired_time = Timestamp::from(201);
    let creation_time = Timestamp::from(100);
    let test_time = Timestamp::from(120);
    let ttl = TimeDiff::from(Duration::from_millis(100));

    let mut rng = crate::new_rng();
    let deploy1 = generate_deploy(
        &mut rng,
        creation_time,
        ttl,
        vec![],
        default_gas_payment(),
        DEFAULT_TEST_GAS_PRICE,
    );
    let deploy2 = generate_deploy(
        &mut rng,
        creation_time,
        ttl,
        vec![],
        default_gas_payment(),
        DEFAULT_TEST_GAS_PRICE,
    );
    let deploy3 = generate_deploy(
        &mut rng,
        creation_time,
        ttl,
        vec![],
        default_gas_payment(),
        DEFAULT_TEST_GAS_PRICE,
    );
    let deploy4 = generate_deploy(
        &mut rng,
        creation_time + Duration::from_secs(20).into(),
        ttl,
        vec![],
        default_gas_payment(),
        DEFAULT_TEST_GAS_PRICE,
    );
    let mut proposer = create_test_proposer();

    // pending
    proposer.add_deploy_or_transfer(creation_time, *deploy1.id(), deploy1.deploy_type().unwrap());
    proposer.add_deploy_or_transfer(creation_time, *deploy2.id(), deploy2.deploy_type().unwrap());
    proposer.add_deploy_or_transfer(creation_time, *deploy3.id(), deploy3.deploy_type().unwrap());
    proposer.add_deploy_or_transfer(creation_time, *deploy4.id(), deploy4.deploy_type().unwrap());

    // pending => finalized
    proposer.finalized_deploys(vec![*deploy1.id()]);

    assert_eq!(proposer.sets.pending.len(), 3);
    assert!(proposer.sets.finalized_deploys.contains_key(deploy1.id()));

    // test for retained values
    let pruned = proposer.prune(test_time);
    assert_eq!(pruned, 0);

    assert_eq!(proposer.sets.pending.len(), 3);
    assert_eq!(proposer.sets.finalized_deploys.len(), 1);
    assert!(proposer.sets.finalized_deploys.contains_key(&deploy1.id()));

    // now move the clock to make some things expire
    let pruned = proposer.prune(expired_time);
    assert_eq!(pruned, 3);

    assert_eq!(proposer.sets.pending.len(), 1); // deploy4 is still valid
    assert_eq!(proposer.sets.finalized_deploys.len(), 0);
}

#[test]
fn should_keep_track_of_unhandled_deploys() {
    let creation_time = Timestamp::from(100);
    let test_time = Timestamp::from(120);
    let ttl = TimeDiff::from(Duration::from_millis(100));

    let mut rng = crate::new_rng();
    let deploy1 = generate_deploy(
        &mut rng,
        creation_time,
        ttl,
        vec![],
        default_gas_payment(),
        DEFAULT_TEST_GAS_PRICE,
    );
    let deploy2 = generate_deploy(
        &mut rng,
        creation_time,
        ttl,
        vec![],
        default_gas_payment(),
        DEFAULT_TEST_GAS_PRICE,
    );
    let mut proposer = create_test_proposer();

    // We do NOT add deploy2...
    proposer.add_deploy_or_transfer(creation_time, *deploy1.id(), deploy1.deploy_type().unwrap());
    // But we DO mark it as finalized, by it's hash
    proposer.finalized_deploys(vec![*deploy1.id(), *deploy2.id()]);

    assert!(
        proposer.contains_finalized(deploy1.id()),
        "should contain deploy1"
    );
    assert!(
        proposer.contains_finalized(deploy2.id()),
        "deploy2's hash should be considered seen"
    );
    assert!(
        !proposer.sets.finalized_deploys.contains_key(deploy2.id()),
        "should not yet contain deploy2"
    );
    assert!(
        proposer.contains_finalized(deploy2.id()),
        "should recognize deploy2 as finalized"
    );

    assert!(
        deploy2
            .header()
            .is_valid(&proposer.deploy_config, test_time),
        "deploy2 should be valid"
    );

    // Now we add Deploy2
    proposer.add_deploy_or_transfer(creation_time, *deploy2.id(), deploy2.deploy_type().unwrap());
    assert!(
        proposer.sets.finalized_deploys.contains_key(deploy2.id()),
        "deploy2 should now be in finalized_deploys"
    );
    assert!(
        !proposer.unhandled_finalized.contains(deploy2.id()),
        "deploy2 should not be in unhandled_finalized"
    );
}

#[test]
fn should_respect_limits_for_wasmless_transfers() {
    test_proposer_with(TestArgs {
        transfer_count: 30,
        max_transfer_count: 20,
        proposed_count: 20,
        remaining_pending_count: 10,
        ..Default::default()
    });
}

#[test]
fn should_respect_limits_for_wasm_deploys() {
    test_proposer_with(TestArgs {
        deploy_count: 30,
        max_deploy_count: 20,
        proposed_count: 20,
        remaining_pending_count: 10,
        ..Default::default()
    });
}

#[test]
fn should_respect_limits_for_wasm_deploys_and_transfers_together() {
    test_proposer_with(TestArgs {
        transfer_count: 30,
        max_transfer_count: 20,
        deploy_count: 30,
        max_deploy_count: 20,
        proposed_count: 40,
        remaining_pending_count: 20,
        ..Default::default()
    });
}

#[test]
fn should_respect_limits_for_gas_cost() {
    test_proposer_with(TestArgs {
        transfer_count: 15,
        max_transfer_count: 20,
        deploy_count: 30,
        max_deploy_count: 20,
        payment_amount: default_gas_payment(),
        block_gas_limit: 10,
        proposed_count: 25,
        remaining_pending_count: 20,
        ..Default::default()
    });
}

#[test]
fn should_respect_block_gas_limit_for_deploys() {
    test_proposer_with(TestArgs {
        deploy_count: 15,
        payment_amount: default_gas_payment(),
        block_gas_limit: 5,
        max_deploy_count: 15,
        proposed_count: 5,
        remaining_pending_count: 10,
        ..Default::default()
    });
}

#[test]
fn should_propose_deploy_if_block_size_limit_met() {
    test_proposer_with(TestArgs {
        transfer_count: 1,
        deploy_count: 1,
        payment_amount: default_gas_payment(),
        block_gas_limit: 10,
        max_transfer_count: 2,
        max_deploy_count: 2,
        proposed_count: 2,
        remaining_pending_count: 0,
        max_block_size: Some(2 * DEPLOY_APPROX_MIN_SIZE),
    });
}

#[test]
fn should_not_propose_deploy_if_block_size_limit_within_threshold() {
    test_proposer_with(TestArgs {
        transfer_count: 2,
        deploy_count: 2,
        payment_amount: default_gas_payment(),
        block_gas_limit: 10,
        max_transfer_count: 3,
        max_deploy_count: 3,
        proposed_count: 4,
        remaining_pending_count: 0,
        max_block_size: Some(2 * DEPLOY_APPROX_MIN_SIZE),
    });
}

#[test]
fn should_not_propose_deploy_if_block_size_limit_passed() {
    test_proposer_with(TestArgs {
        deploy_count: 3,
        transfer_count: 2, // transfers should -not- count towards the block size limit
        payment_amount: default_gas_payment(),
        block_gas_limit: 100,
        max_transfer_count: 5,
        max_deploy_count: 5,
        proposed_count: 4,
        remaining_pending_count: 1,
        max_block_size: Some(2 * DEPLOY_APPROX_MIN_SIZE),
    });
}

#[test]
fn should_allow_transfers_to_exceed_block_size_limit() {
    test_proposer_with(TestArgs {
        deploy_count: 3,
        transfer_count: 60,
        payment_amount: default_gas_payment(),
        block_gas_limit: 100,
        max_transfer_count: 40,
        max_deploy_count: 5,
        proposed_count: 42,
        remaining_pending_count: 21,
        max_block_size: Some(2 * DEPLOY_APPROX_MIN_SIZE),
    });
}

#[derive(Default)]
struct TestArgs {
    /// Number of deploys to create.
    deploy_count: u32,
    /// Max deploys to propose.
    max_deploy_count: u32,
    /// Number of transfer deploys to create.
    transfer_count: u32,
    /// Number of transfer deploys to create.
    max_transfer_count: u32,
    /// Payment amount for transfers.
    payment_amount: Gas,
    /// Max gas cost for block.
    block_gas_limit: u64,
    /// Post-finalization of proposed block, how many transfers and deploys remain.
    remaining_pending_count: usize,
    /// Block deploy count proposed.
    proposed_count: usize,
    /// Block size limit in bytes.
    max_block_size: Option<usize>,
}

/// Test the block_proposer by generating deploys and transfers with variable limits, asserting
/// on internal counts post-finalization.
fn test_proposer_with(
    TestArgs {
        deploy_count,
        max_deploy_count,
        transfer_count,
        max_transfer_count,
        payment_amount,
        block_gas_limit,
        remaining_pending_count,
        proposed_count,
        max_block_size,
    }: TestArgs,
) -> BlockProposerReady {
    let creation_time = Timestamp::from(100);
    let test_time = Timestamp::from(120);
    let ttl = TimeDiff::from(Duration::from_millis(100));

    let mut rng = crate::new_rng();
    let mut proposer = create_test_proposer();
    let mut config = proposer.deploy_config;
    // defaults are 10, 1000 respectively
    config.block_max_deploy_count = max_deploy_count;
    config.block_max_transfer_count = max_transfer_count;
    config.block_gas_limit = block_gas_limit;
    if let Some(max_block_size) = max_block_size {
        config.max_block_size = max_block_size as u32;
    }

    for _ in 0..deploy_count {
        let deploy = generate_deploy(
            &mut rng,
            creation_time,
            ttl,
            vec![],
            payment_amount,
            DEFAULT_TEST_GAS_PRICE,
        );
        println!("generated deploy with size {}", deploy.serialized_length());
        proposer.add_deploy_or_transfer(creation_time, *deploy.id(), deploy.deploy_type().unwrap());
    }
    for _ in 0..transfer_count {
        let transfer = generate_transfer(&mut rng, creation_time, ttl, vec![], payment_amount);
        proposer.add_deploy_or_transfer(
            creation_time,
            *transfer.id(),
            transfer.deploy_type().unwrap(),
        );
    }

<<<<<<< HEAD
    let block = proposer.propose_proto_block(config, test_time, past_deploys, true);
    let all_deploys = BlockLike::deploys(&block);
=======
    let block =
        proposer.propose_block_payload(config, BlockContext::new(test_time, vec![]), vec![], true);
    let all_deploys = block.deploys_and_transfers_iter().collect_vec();
>>>>>>> d35ae61c
    proposer.finalized_deploys(all_deploys.iter().map(|hash| **hash));
    println!("proposed deploys {}", block.wasm_deploys().len());
    println!("proposed transfers {}", block.transfers().len());
    assert_eq!(
        all_deploys.len(),
        proposed_count,
        "should have a proposed_count of {}, but got {}",
        proposed_count,
        all_deploys.len()
    );
    assert_eq!(
        proposer.sets.pending.len(),
        remaining_pending_count,
        "should have a remaining_pending_count of {}, but got {}",
        remaining_pending_count,
        proposer.sets.pending.len()
    );
    proposer
}

#[test]
fn should_return_deploy_dependencies() {
    let creation_time = Timestamp::from(100);
    let ttl = TimeDiff::from(Duration::from_millis(100));
    let block_time = Timestamp::from(120);

    let mut rng = crate::new_rng();
    let deploy1 = generate_deploy(
        &mut rng,
        creation_time,
        ttl,
        vec![],
        default_gas_payment(),
        DEFAULT_TEST_GAS_PRICE,
    );
    // let deploy2 depend on deploy1
    let deploy2 = generate_deploy(
        &mut rng,
        creation_time,
        ttl,
        vec![*deploy1.id()],
        default_gas_payment(),
        DEFAULT_TEST_GAS_PRICE,
    );

<<<<<<< HEAD
    let no_deploys = HashSet::new();
    let mut proposer = create_test_proposer();
=======
    let mut proposer = create_test_proposer(0.into());
>>>>>>> d35ae61c

    // add deploy2
    proposer.add_deploy_or_transfer(creation_time, *deploy2.id(), deploy2.deploy_type().unwrap());

    // deploy2 has an unsatisfied dependency
<<<<<<< HEAD
    assert!(proposer
        .propose_proto_block(
            DeployConfig::default(),
            block_time,
            no_deploys.clone(),
            true
        )
        .deploys()
        .is_empty());
=======
    let block = proposer.propose_block_payload(
        DeployConfig::default(),
        BlockContext::new(block_time, vec![]),
        vec![],
        true,
    );
    assert!(block.deploy_hashes().is_empty());
    assert!(block.transfer_hashes().is_empty());
>>>>>>> d35ae61c

    // add deploy1
    proposer.add_deploy_or_transfer(creation_time, *deploy1.id(), deploy1.deploy_type().unwrap());

    let block = proposer.propose_block_payload(
        DeployConfig::default(),
        BlockContext::new(block_time, vec![]),
        vec![],
        true,
    );
    let deploys = block
        .deploys()
        .iter()
        .map(|hash| **hash)
        .collect::<Vec<_>>();
    // only deploy1 should be returned, as it has no dependencies
    assert_eq!(deploys.len(), 1);
    assert!(deploys.contains(deploy1.id()));

    // the deploy will be included in block 1
    proposer.finalized_deploys(deploys.iter().copied());

    let block = proposer.propose_block_payload(
        DeployConfig::default(),
        BlockContext::new(block_time, vec![]),
        vec![],
        true,
    );
    // `blocks` contains a block that contains deploy1 now, so we should get deploy2
    let deploys2 = block.wasm_deploys();
    assert_eq!(deploys2.len(), 1);
    assert!(deploys2.contains(deploy2.id()));
<<<<<<< HEAD
=======
}

#[test]
fn should_respect_deploy_delay() {
    let mut rng = crate::new_rng();
    let creation_time = Timestamp::from(0);
    let ttl = TimeDiff::from(10000);
    let deploy_config = DeployConfig::default();
    let deploy = generate_deploy(
        &mut rng,
        creation_time,
        ttl,
        vec![],
        default_gas_payment(),
        DEFAULT_TEST_GAS_PRICE,
    );
    let mut proposer = create_test_proposer(10.into()); // Deploy delay: 10 milliseconds

    // Add the deploy at time 100. So at 109 it cannot be proposed yet, but at time 110 it can.
    proposer.add_deploy_or_transfer(100.into(), *deploy.id(), deploy.deploy_type().unwrap());
    let block = proposer.propose_block_payload(
        deploy_config,
        BlockContext::new(109.into(), vec![]),
        vec![],
        true,
    );
    assert!(block.deploy_hashes().is_empty());
    let block = proposer.propose_block_payload(
        deploy_config,
        BlockContext::new(110.into(), vec![]),
        vec![],
        true,
    );
    assert_eq!(&vec![*deploy.id()], block.deploy_hashes());
>>>>>>> d35ae61c
}<|MERGE_RESOLUTION|>--- conflicted
+++ resolved
@@ -121,12 +121,7 @@
     let block_time2 = Timestamp::from(120);
     let block_time3 = Timestamp::from(220);
 
-<<<<<<< HEAD
-    let no_deploys = HashSet::new();
-    let mut proposer = create_test_proposer();
-=======
     let mut proposer = create_test_proposer(0.into());
->>>>>>> d35ae61c
     let mut rng = crate::new_rng();
     let deploy1 = generate_deploy(
         &mut rng,
@@ -161,17 +156,6 @@
         DEFAULT_TEST_GAS_PRICE,
     );
 
-<<<<<<< HEAD
-    assert!(proposer
-        .propose_proto_block(
-            DeployConfig::default(),
-            block_time2,
-            no_deploys.clone(),
-            true
-        )
-        .deploys()
-        .is_empty());
-=======
     let block = proposer.propose_block_payload(
         DeployConfig::default(),
         BlockContext::new(block_time2, vec![]),
@@ -180,7 +164,6 @@
     );
     assert!(block.deploy_hashes().is_empty());
     assert!(block.transfer_hashes().is_empty());
->>>>>>> d35ae61c
 
     // add two deploys
     proposer.add_deploy_or_transfer(block_time2, *deploy1.id(), deploy1.deploy_type().unwrap());
@@ -188,49 +171,25 @@
 
     // if we try to create a block with a timestamp that is too early, we shouldn't get any
     // deploys
-<<<<<<< HEAD
-    assert!(proposer
-        .propose_proto_block(
-            DeployConfig::default(),
-            block_time1,
-            no_deploys.clone(),
-            true
-        )
-        .deploys()
-        .is_empty());
+    let block = proposer.propose_block_payload(
+        DeployConfig::default(),
+        BlockContext::new(block_time1, vec![]),
+        vec![],
+        true,
+    );
+    assert!(block.deploy_hashes().is_empty());
+    assert!(block.transfer_hashes().is_empty());
 
     // if we try to create a block with a timestamp that is too late, we shouldn't get any
     // deploys, either
-    assert!(proposer
-        .propose_proto_block(
-            DeployConfig::default(),
-            block_time3,
-            no_deploys.clone(),
-            true
-        )
-        .deploys()
-        .is_empty());
-=======
-    let block = proposer.propose_block_payload(
-        DeployConfig::default(),
-        BlockContext::new(block_time1, vec![]),
+    let block = proposer.propose_block_payload(
+        DeployConfig::default(),
+        BlockContext::new(block_time3, vec![]),
         vec![],
         true,
     );
     assert!(block.deploy_hashes().is_empty());
     assert!(block.transfer_hashes().is_empty());
-
-    // if we try to create a block with a timestamp that is too late, we shouldn't get any
-    // deploys, either
-    let block = proposer.propose_block_payload(
-        DeployConfig::default(),
-        BlockContext::new(block_time3, vec![]),
-        vec![],
-        true,
-    );
-    assert!(block.deploy_hashes().is_empty());
-    assert!(block.transfer_hashes().is_empty());
->>>>>>> d35ae61c
 
     // take the deploys out
     let block = proposer.propose_block_payload(
@@ -260,12 +219,6 @@
     assert_eq!(deploys.len(), 2);
 
     // but they shouldn't be returned if we include it in the past deploys
-<<<<<<< HEAD
-    assert!(proposer
-        .propose_proto_block(DeployConfig::default(), block_time2, deploys.clone(), true)
-        .deploys()
-        .is_empty());
-=======
     let deploy_hashes = block.deploys_and_transfers_iter().copied().collect_vec();
     let block = proposer.propose_block_payload(
         DeployConfig::default(),
@@ -275,7 +228,6 @@
     );
     assert!(block.deploy_hashes().is_empty());
     assert!(block.transfer_hashes().is_empty());
->>>>>>> d35ae61c
 
     // finalize the block
     proposer.finalized_deploys(deploys.iter().copied());
@@ -284,18 +236,12 @@
     proposer.add_deploy_or_transfer(block_time2, *deploy3.id(), deploy3.deploy_type().unwrap());
     proposer.add_deploy_or_transfer(block_time2, *deploy4.id(), deploy4.deploy_type().unwrap());
 
-<<<<<<< HEAD
-    let block =
-        proposer.propose_proto_block(DeployConfig::default(), block_time2, no_deploys, true);
-    let deploys = block.deploys();
-=======
     let block = proposer.propose_block_payload(
         DeployConfig::default(),
         BlockContext::new(block_time2, vec![]),
         vec![],
         true,
     );
->>>>>>> d35ae61c
 
     // since block 1 is now finalized, neither deploy1 nor deploy2 should be among the returned
     assert_eq!(deploys.len(), 2);
@@ -635,14 +581,9 @@
         );
     }
 
-<<<<<<< HEAD
-    let block = proposer.propose_proto_block(config, test_time, past_deploys, true);
-    let all_deploys = BlockLike::deploys(&block);
-=======
     let block =
         proposer.propose_block_payload(config, BlockContext::new(test_time, vec![]), vec![], true);
     let all_deploys = block.deploys_and_transfers_iter().collect_vec();
->>>>>>> d35ae61c
     proposer.finalized_deploys(all_deploys.iter().map(|hash| **hash));
     println!("proposed deploys {}", block.wasm_deploys().len());
     println!("proposed transfers {}", block.transfers().len());
@@ -688,28 +629,12 @@
         DEFAULT_TEST_GAS_PRICE,
     );
 
-<<<<<<< HEAD
-    let no_deploys = HashSet::new();
-    let mut proposer = create_test_proposer();
-=======
     let mut proposer = create_test_proposer(0.into());
->>>>>>> d35ae61c
 
     // add deploy2
     proposer.add_deploy_or_transfer(creation_time, *deploy2.id(), deploy2.deploy_type().unwrap());
 
     // deploy2 has an unsatisfied dependency
-<<<<<<< HEAD
-    assert!(proposer
-        .propose_proto_block(
-            DeployConfig::default(),
-            block_time,
-            no_deploys.clone(),
-            true
-        )
-        .deploys()
-        .is_empty());
-=======
     let block = proposer.propose_block_payload(
         DeployConfig::default(),
         BlockContext::new(block_time, vec![]),
@@ -718,7 +643,6 @@
     );
     assert!(block.deploy_hashes().is_empty());
     assert!(block.transfer_hashes().is_empty());
->>>>>>> d35ae61c
 
     // add deploy1
     proposer.add_deploy_or_transfer(creation_time, *deploy1.id(), deploy1.deploy_type().unwrap());
@@ -751,8 +675,6 @@
     let deploys2 = block.wasm_deploys();
     assert_eq!(deploys2.len(), 1);
     assert!(deploys2.contains(deploy2.id()));
-<<<<<<< HEAD
-=======
 }
 
 #[test]
@@ -787,5 +709,4 @@
         true,
     );
     assert_eq!(&vec![*deploy.id()], block.deploy_hashes());
->>>>>>> d35ae61c
 }