--- conflicted
+++ resolved
@@ -747,8 +747,6 @@
             .transpose()
     }
 
-<<<<<<< HEAD
-=======
     /// Retrieves single switch block header by era ID by looking it up in the index and returning
     /// it.
     fn get_switch_block_header_by_era_id<Tx: Transaction>(
@@ -775,7 +773,6 @@
             .transpose()
     }
 
->>>>>>> d35ae61c
     /// Retrieves the highest block from the storage, if one exists.
     /// May return an LMDB error.
     fn get_highest_block<Tx: Transaction>(
