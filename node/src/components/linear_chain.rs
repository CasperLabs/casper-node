mod event;
mod metrics;
mod pending_signatures;
mod signature;
mod signature_cache;
mod state;

use std::{convert::Infallible, fmt::Display};

use tracing::{debug, error, info, warn};

use super::Component;
use crate::{
    effect::{
        announcements::LinearChainAnnouncement,
        requests::{
            ChainspecLoaderRequest, ContractRuntimeRequest, LinearChainRequest, NetworkRequest,
            StorageRequest,
        },
        EffectBuilder, EffectExt, EffectResultExt, Effects,
    },
    protocol::Message,
    types::{BlockByHeight, FinalitySignature, Timestamp},
    NodeRng,
};

pub use event::Event;
pub(crate) use state::LinearChain;

impl<I, REv> Component<REv> for LinearChain<I>
where
    REv: From<StorageRequest>
        + From<NetworkRequest<I, Message>>
        + From<LinearChainAnnouncement>
        + From<ContractRuntimeRequest>
        + From<ChainspecLoaderRequest>
        + Send,
    I: Display + Send + 'static,
{
    type Event = Event<I>;
    type ConstructionError = Infallible;

    fn handle_event(
        &mut self,
        effect_builder: EffectBuilder<REv>,
        _rng: &mut NodeRng,
        event: Self::Event,
    ) -> Effects<Self::Event> {
        match event {
            Event::Request(LinearChainRequest::BlockRequest(block_hash, sender)) => async move {
                match effect_builder.get_block_from_storage(block_hash).await {
                    None => debug!("failed to get {} for {}", block_hash, sender),
                    Some(block) => match Message::new_get_response(&block) {
                        Ok(message) => effect_builder.send_message(sender, message).await,
                        Err(error) => error!("failed to create get-response {}", error),
                    },
                }
            }
            .ignore(),
            Event::Request(LinearChainRequest::BlockAtHeightLocal(height, responder)) => {
                async move {
                    let block = effect_builder
                        .get_block_at_height_from_storage(height)
                        .await;
                    responder.respond(block).await
                }
                .ignore()
            }
            Event::Request(LinearChainRequest::BlockAtHeight(height, sender)) => async move {
                let block_by_height = match effect_builder
                    .get_block_at_height_from_storage(height)
                    .await
                {
                    None => {
                        debug!("failed to get {} for {}", height, sender);
                        BlockByHeight::Absent(height)
                    }
                    Some(block) => BlockByHeight::new(block),
                };
                match Message::new_get_response(&block_by_height) {
                    Ok(message) => effect_builder.send_message(sender, message).await,
                    Err(error) => {
                        error!("failed to create get-response {}", error);
                    }
                }
            }
            .ignore(),
            Event::NewLinearChainBlock {
                block,
                execution_results,
            } => {
                // New linear chain block received. Collect any pending finality signatures that
                // were waiting for that block.
                let (signatures, mut effects) = self.collect_pending_finality_signatures(
                    block.hash(),
                    block.header().era_id(),
                    effect_builder,
                );
                // Cache the signature as we expect more finality signatures for the new block to
                // arrive soon.
                self.cache_signatures(signatures.clone());
                effects.extend(
                    effect_builder
                        .put_signatures_to_storage(signatures)
                        .ignore(),
                );
                let block_to_store = block.clone();
                effects.extend(
                    async move {
                        let block_hash = *block_to_store.hash();
                        effect_builder.put_block_to_storage(block_to_store).await;
                        effect_builder
                            .put_execution_results_to_storage(block_hash, execution_results)
                            .await;
                    }
                    .event(move |_| Event::PutBlockResult { block }),
                );
                effects
            }
            Event::PutBlockResult { block } => {
                self.set_latest_block(*block.clone());

                let completion_duration =
                    Timestamp::now().millis() - block.header().timestamp().millis();
                self.metrics
                    .block_completion_duration
                    .set(completion_duration as i64);

                let block_hash = block.header().hash();
                let era_id = block.header().era_id();
                let height = block.header().height();
                info!(%block_hash, %era_id, %height, "linear chain block stored");
                effect_builder.announce_block_added(block).ignore()
            }
            Event::FinalitySignatureReceived(fs, gossiped) => {
<<<<<<< HEAD
                let FinalitySignature {
                    block_hash,
                    public_key,
                    era_id,
                    ..
                } = *fs.clone();
                if let Some(latest_block) = self.latest_block.as_ref() {
                    // If it's a switch block it has already forgotten its own era's validators,
                    // unbonded some old validators, and determined new ones. In that case, we
                    // should add 1 to last_block_era.
                    let current_era = latest_block.header().era_id()
                        + if latest_block.header().is_switch_block() {
                            1
                        } else {
                            0
                        };
                    let lowest_acceptable_era_id =
                        (current_era + self.auction_delay).saturating_sub(self.unbonding_delay);
                    let highest_acceptable_era_id = current_era + self.auction_delay;
                    if era_id < lowest_acceptable_era_id || era_id > highest_acceptable_era_id {
                        warn!(
                            ?era_id,
                            ?public_key,
                            ?block_hash,
                            "received finality signature for not bonded era."
                        );
                        return Effects::new();
                    }
                }
                if self.has_finality_signature(&fs) {
                    debug!(block_hash=%fs.block_hash, public_key=%fs.public_key.clone(),
                        "finality signature already pending");
                    return Effects::new();
                }
                if self.signature_cache.known_signature(&fs) {
                    debug!(block_hash=%fs.block_hash, public_key=%fs.public_key.clone(),
                        "finality signature is already known");
                    return Effects::new();
                }
                if let Err(err) = fs.verify() {
                    warn!(%block_hash, %public_key, %err, "received invalid finality signature");
=======
                let FinalitySignature { block_hash, .. } = *fs;
                if !self.add_pending_finality_signature(*fs.clone(), gossiped) {
>>>>>>> 73482208
                    return Effects::new();
                }
                match self.get_signatures(&block_hash) {
                    None => effect_builder
                        .get_signatures_from_storage(block_hash)
                        .event(move |maybe_signatures| {
                            let maybe_box_signatures = maybe_signatures.map(Box::new);
                            Event::GetStoredFinalitySignaturesResult(fs, maybe_box_signatures)
                        }),
                    Some(signatures) => effect_builder.immediately().event(move |_| {
                        Event::GetStoredFinalitySignaturesResult(fs, Some(Box::new(signatures)))
                    }),
                }
            }
            Event::GetStoredFinalitySignaturesResult(fs, maybe_signatures) => {
                if let Some(signatures) = &maybe_signatures {
                    if signatures.era_id != fs.era_id {
                        warn!(public_key=%fs.public_key,
                            expected=%signatures.era_id, got=%fs.era_id,
                            "finality signature with invalid era id.");
                        // TODO: Disconnect from the sender.
                        self.remove_from_pending_fs(&*fs);
                        return Effects::new();
                    }
                    // Populate cache so that next finality signatures don't have to read from the
                    // storage. If signature is already from cache then this will be a noop.
                    self.cache_signatures(*signatures.clone());
                }
                // Check if the validator is bonded in the era in which the block was created.
                // TODO: Use protocol version that is valid for the block's height.
                let protocol_version = self.current_protocol_version();
                let latest_state_root_hash = self
                    .latest_block()
                    .as_ref()
                    .map(|block| *block.header().state_root_hash());
                effect_builder
                    .is_bonded_validator(
                        fs.public_key.clone(),
                        fs.era_id,
                        latest_state_root_hash,
                        protocol_version,
                    )
                    .result(
                        move |is_bonded| Event::IsBonded(maybe_signatures, fs, is_bonded),
                        |error| {
                            error!(%error, "checking in future eras returned an error.");
                            panic!("couldn't check if validator is bonded")
                        },
                    )
            }
            Event::IsBonded(Some(mut signatures), fs, true) => {
                // Known block and signature from a bonded validator.
                // Check if we had already seen this signature before.
                let signature_known = signatures
                    .proofs
                    .get(&fs.public_key)
                    .iter()
                    .any(|sig| *sig == &fs.signature);
                // If new, gossip and store.
                if signature_known {
                    self.remove_from_pending_fs(&*fs);
                    Effects::new()
                } else {
                    let mut effects = effect_builder
                        .announce_finality_signature(fs.clone())
                        .ignore();
                    if let Some(signature) = self.remove_from_pending_fs(&*fs) {
                        if signature.is_local() {
                            let message = Message::FinalitySignature(fs.clone());
                            effects.extend(effect_builder.broadcast_message(message).ignore());
                        }
                    };
                    signatures.insert_proof(fs.public_key, fs.signature);
                    // Cache the results in case we receive the same finality signature before we
                    // manage to store it in the database.
                    self.cache_signatures(*signatures.clone());
                    debug!(hash=%signatures.block_hash, "storing finality signatures");
                    effects.extend(
                        effect_builder
                            .put_signatures_to_storage(*signatures)
                            .ignore(),
                    );
                    effects
                }
            }
            Event::IsBonded(None, _fs, true) => {
                // Unknown block but validator is bonded.
                // We should finalize the same block eventually. Either in this or in the
                // next era.
                Effects::new()
            }
            Event::IsBonded(Some(_), fs, false) | Event::IsBonded(None, fs, false) => {
                self.remove_from_pending_fs(&fs);
                // Unknown validator.
                let FinalitySignature {
                    public_key,
                    block_hash,
                    ..
                } = *fs;
                warn!(
                    validator = %public_key,
                    %block_hash,
                    "Received a signature from a validator that is not bonded."
                );
                // TODO: Disconnect from the sender.
                Effects::new()
            }
        }
    }
}<|MERGE_RESOLUTION|>--- conflicted
+++ resolved
@@ -133,52 +133,8 @@
                 effect_builder.announce_block_added(block).ignore()
             }
             Event::FinalitySignatureReceived(fs, gossiped) => {
-<<<<<<< HEAD
-                let FinalitySignature {
-                    block_hash,
-                    public_key,
-                    era_id,
-                    ..
-                } = *fs.clone();
-                if let Some(latest_block) = self.latest_block.as_ref() {
-                    // If it's a switch block it has already forgotten its own era's validators,
-                    // unbonded some old validators, and determined new ones. In that case, we
-                    // should add 1 to last_block_era.
-                    let current_era = latest_block.header().era_id()
-                        + if latest_block.header().is_switch_block() {
-                            1
-                        } else {
-                            0
-                        };
-                    let lowest_acceptable_era_id =
-                        (current_era + self.auction_delay).saturating_sub(self.unbonding_delay);
-                    let highest_acceptable_era_id = current_era + self.auction_delay;
-                    if era_id < lowest_acceptable_era_id || era_id > highest_acceptable_era_id {
-                        warn!(
-                            ?era_id,
-                            ?public_key,
-                            ?block_hash,
-                            "received finality signature for not bonded era."
-                        );
-                        return Effects::new();
-                    }
-                }
-                if self.has_finality_signature(&fs) {
-                    debug!(block_hash=%fs.block_hash, public_key=%fs.public_key.clone(),
-                        "finality signature already pending");
-                    return Effects::new();
-                }
-                if self.signature_cache.known_signature(&fs) {
-                    debug!(block_hash=%fs.block_hash, public_key=%fs.public_key.clone(),
-                        "finality signature is already known");
-                    return Effects::new();
-                }
-                if let Err(err) = fs.verify() {
-                    warn!(%block_hash, %public_key, %err, "received invalid finality signature");
-=======
                 let FinalitySignature { block_hash, .. } = *fs;
                 if !self.add_pending_finality_signature(*fs.clone(), gossiped) {
->>>>>>> 73482208
                     return Effects::new();
                 }
                 match self.get_signatures(&block_hash) {
