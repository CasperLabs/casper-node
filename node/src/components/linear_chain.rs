--- conflicted
+++ resolved
@@ -10,20 +10,16 @@
 
 use itertools::Itertools;
 use prometheus::Registry;
-use tracing::{debug, error};
-
-<<<<<<< HEAD
+use tracing::error;
+
 use casper_types::{EraId, ProtocolVersion};
 
-=======
-use self::{
-    metrics::LinearChainMetrics,
-    state::{Outcome, Outcomes},
-};
-use super::Component;
->>>>>>> bef0ab11
 use crate::{
-    components::fetcher::FetchedOrNotFound,
+    components::{
+        fetcher::FetchedOrNotFound,
+        linear_chain::state::{Outcome, Outcomes},
+        Component,
+    },
     effect::{
         announcements::LinearChainAnnouncement,
         requests::{
@@ -33,15 +29,10 @@
         EffectBuilder, EffectExt, EffectResultExt, Effects,
     },
     protocol::Message,
-<<<<<<< HEAD
-    types::{BlockSignatures, FinalitySignature, Timestamp},
-=======
-    types::{BlockByHeight, Timestamp},
->>>>>>> bef0ab11
+    types::Timestamp,
     NodeRng,
 };
 
-use crate::components::Component;
 pub use event::Event;
 use metrics::LinearChainMetrics;
 use state::LinearChain;
