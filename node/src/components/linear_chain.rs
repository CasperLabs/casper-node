mod event;
mod metrics;
mod pending_signatures;
mod signature;
mod signature_cache;
mod state;

use datasize::DataSize;
use std::{convert::Infallible, fmt::Display, marker::PhantomData};

use itertools::Itertools;
use prometheus::Registry;
use tracing::error;

use casper_types::{EraId, ProtocolVersion};

use crate::{
    components::{
        fetcher::FetchedOrNotFound,
        linear_chain::state::{Outcome, Outcomes},
        Component,
    },
    effect::{
        announcements::LinearChainAnnouncement,
        requests::{
            ChainspecLoaderRequest, ContractRuntimeRequest, LinearChainRequest, NetworkRequest,
            StorageRequest,
        },
        EffectBuilder, EffectExt, EffectResultExt, Effects,
    },
    protocol::Message,
<<<<<<< HEAD
    types::Timestamp,
    NodeRng,
};
=======
    types::BlockByHeight,
    NodeRng,
};
use casper_types::ProtocolVersion;
>>>>>>> e03de0e1

pub use event::Event;
use metrics::LinearChainMetrics;
use state::LinearChain;

#[derive(DataSize, Debug)]
pub(crate) struct LinearChainComponent<I> {
    linear_chain_state: LinearChain,
    #[data_size(skip)]
    metrics: LinearChainMetrics,
    _marker: PhantomData<I>,
}

impl<I> LinearChainComponent<I> {
    pub(crate) fn new(
        registry: &Registry,
        protocol_version: ProtocolVersion,
        auction_delay: u64,
        unbonding_delay: u64,
    ) -> Result<Self, prometheus::Error> {
        let metrics = LinearChainMetrics::new(registry)?;
        let linear_chain_state = LinearChain::new(protocol_version, auction_delay, unbonding_delay);
        Ok(LinearChainComponent {
            linear_chain_state,
            metrics,
            _marker: PhantomData,
        })
    }
}

fn outcomes_to_effects<REv, I>(
    effect_builder: EffectBuilder<REv>,
    outcomes: Outcomes,
) -> Effects<Event<I>>
where
    REv: From<StorageRequest>
        + From<NetworkRequest<I, Message>>
        + From<LinearChainAnnouncement>
        + From<ContractRuntimeRequest>
        + From<ChainspecLoaderRequest>
        + Send,
    I: Display + Send + 'static,
{
    outcomes
        .into_iter()
        .map(|outcome| match outcome {
            Outcome::StoreBlockSignatures(block_signatures) => effect_builder
                .put_signatures_to_storage(block_signatures)
                .ignore(),
            Outcome::StoreExecutionResults(block_hash, execution_results) => effect_builder
                .put_execution_results_to_storage(block_hash, execution_results)
                .ignore(),
            Outcome::StoreBlock(block) => effect_builder
                .put_block_to_storage(block.clone())
                .event(move |_| Event::PutBlockResult { block }),
            Outcome::Gossip(fs) => {
                let message = Message::FinalitySignature(fs);
                effect_builder.broadcast_message(message).ignore()
            }
            Outcome::AnnounceSignature(fs) => {
                effect_builder.announce_finality_signature(fs).ignore()
            }
            Outcome::AnnounceBlock(block) => effect_builder.announce_block_added(block).ignore(),
            Outcome::LoadSignatures(fs) => effect_builder
                .get_signatures_from_storage(fs.block_hash)
                .event(move |maybe_signatures| {
                    Event::GetStoredFinalitySignaturesResult(fs, maybe_signatures.map(Box::new))
                }),
            Outcome::VerifyIfBonded {
                new_fs,
                known_fs,
                protocol_version,
                latest_state_root_hash,
            } => effect_builder
                .is_bonded_validator(
                    new_fs.public_key.clone(),
                    new_fs.era_id,
                    latest_state_root_hash,
                    protocol_version,
                )
                .result(
                    |is_bonded| Event::IsBonded(known_fs, new_fs, is_bonded),
                    |error| {
                        error!(%error, "checking in future eras returned an error.");
                        panic!("couldn't check if validator is bonded")
                    },
                ),
        })
        .concat()
}

impl<I, REv> Component<REv> for LinearChainComponent<I>
where
    REv: From<StorageRequest>
        + From<NetworkRequest<I, Message>>
        + From<LinearChainAnnouncement>
        + From<ContractRuntimeRequest>
        + From<ChainspecLoaderRequest>
        + Send,
    I: Display + Send + 'static,
{
    type Event = Event<I>;
    type ConstructionError = Infallible;

    fn handle_event(
        &mut self,
        effect_builder: EffectBuilder<REv>,
        _rng: &mut NodeRng,
        event: Self::Event,
    ) -> Effects<Self::Event> {
        match event {
            Event::Request(LinearChainRequest::BlockRequest(block_hash, sender)) => async move {
                let fetched_or_not_found_block =
                    match effect_builder.get_block_from_storage(block_hash).await {
                        None => FetchedOrNotFound::NotFound(block_hash),
                        Some(block) => FetchedOrNotFound::Fetched(block),
                    };
                match Message::new_get_response(&fetched_or_not_found_block) {
                    Ok(message) => effect_builder.send_message(sender, message).await,
                    Err(error) => error!("failed to create get-response {}", error),
                }
            }
            .ignore(),
            Event::Request(LinearChainRequest::BlockWithMetadataAtHeight(height, sender)) => {
                async move {
                    let fetch_or_not_found_block_with_metadata = match effect_builder
                        .get_block_at_height_with_metadata_from_storage(height)
                        .await
                    {
                        None => FetchedOrNotFound::NotFound(height),
                        Some(block) => FetchedOrNotFound::Fetched(block),
                    };
                    match Message::new_get_response(&fetch_or_not_found_block_with_metadata) {
                        Ok(message) => effect_builder.send_message(sender, message).await,
                        Err(error) => {
                            error!("failed to create get-response {}", error);
                        }
                    }
                }
                .ignore()
            }
            Event::NewLinearChainBlock {
                block,
                execution_results,
            } => {
                let outcomes = self
                    .linear_chain_state
                    .handle_new_block(block, execution_results);
                outcomes_to_effects(effect_builder, outcomes)
            }
            Event::PutBlockResult { block } => {
                let completion_duration = block.header().timestamp().elapsed().millis();
                self.metrics
                    .block_completion_duration
                    .set(completion_duration as i64);
                let outcomes = self.linear_chain_state.handle_put_block(block);
                outcomes_to_effects(effect_builder, outcomes)
            }
            Event::FinalitySignatureReceived(fs, gossiped) => {
                let outcomes = self
                    .linear_chain_state
                    .handle_finality_signature(fs, gossiped);
                outcomes_to_effects(effect_builder, outcomes)
            }
            Event::GetStoredFinalitySignaturesResult(fs, maybe_signatures) => {
                let outcomes = self
                    .linear_chain_state
                    .handle_cached_signatures(maybe_signatures, fs);
                outcomes_to_effects(effect_builder, outcomes)
            }
            Event::IsBonded(maybe_known_signatures, new_fs, is_bonded) => {
                let outcomes = self.linear_chain_state.handle_is_bonded(
                    maybe_known_signatures,
                    new_fs,
                    is_bonded,
                );
                outcomes_to_effects(effect_builder, outcomes)
            }
            Event::KnownLinearChainBlock(block) => {
                self.linear_chain_state.set_latest_block(*block);
                Effects::new()
            }
        }
    }
}<|MERGE_RESOLUTION|>--- conflicted
+++ resolved
@@ -12,7 +12,7 @@
 use prometheus::Registry;
 use tracing::error;
 
-use casper_types::{EraId, ProtocolVersion};
+use casper_types::ProtocolVersion;
 
 use crate::{
     components::{
@@ -29,16 +29,8 @@
         EffectBuilder, EffectExt, EffectResultExt, Effects,
     },
     protocol::Message,
-<<<<<<< HEAD
-    types::Timestamp,
     NodeRng,
 };
-=======
-    types::BlockByHeight,
-    NodeRng,
-};
-use casper_types::ProtocolVersion;
->>>>>>> e03de0e1
 
 pub use event::Event;
 use metrics::LinearChainMetrics;
