mod event;
mod metrics;
mod pending_signatures;
mod signature;
mod signature_cache;
mod state;

use datasize::DataSize;
use std::{convert::Infallible, fmt::Display, marker::PhantomData};

use prometheus::Registry;
use tracing::{debug, error, info, warn};

use self::metrics::LinearChainMetrics;
use super::Component;
use crate::{
    effect::{
        announcements::LinearChainAnnouncement,
        requests::{
            ChainspecLoaderRequest, ContractRuntimeRequest, LinearChainRequest, NetworkRequest,
            StorageRequest,
        },
        EffectBuilder, EffectExt, EffectResultExt, Effects,
    },
    protocol::Message,
<<<<<<< HEAD
    types::{FinalitySignature, Timestamp},
=======
    types::{BlockByHeight, BlockSignatures, FinalitySignature, Timestamp},
>>>>>>> e1aae254
    NodeRng,
};
use casper_types::{EraId, ProtocolVersion};

pub use event::Event;
use state::LinearChain;

#[derive(DataSize, Debug)]
pub(crate) struct LinearChainComponent<I> {
    linear_chain_state: LinearChain,
    #[data_size(skip)]
    metrics: LinearChainMetrics,
    _marker: PhantomData<I>,
}

impl<I> LinearChainComponent<I> {
    pub(crate) fn new(
        registry: &Registry,
        protocol_version: ProtocolVersion,
        auction_delay: u64,
        unbonding_delay: u64,
        activation_era_id: EraId,
    ) -> Result<Self, prometheus::Error> {
        let metrics = LinearChainMetrics::new(registry)?;
        let linear_chain_state = LinearChain::new(
            protocol_version,
            auction_delay,
            unbonding_delay,
            activation_era_id,
        );
        Ok(LinearChainComponent {
            linear_chain_state,
            metrics,
            _marker: PhantomData,
        })
    }
}

impl<I, REv> Component<REv> for LinearChainComponent<I>
where
    REv: From<StorageRequest>
        + From<NetworkRequest<I, Message>>
        + From<LinearChainAnnouncement>
        + From<ContractRuntimeRequest>
        + From<ChainspecLoaderRequest>
        + Send,
    I: Display + Send + 'static,
{
    type Event = Event<I>;
    type ConstructionError = Infallible;

    fn handle_event(
        &mut self,
        effect_builder: EffectBuilder<REv>,
        _rng: &mut NodeRng,
        event: Self::Event,
    ) -> Effects<Self::Event> {
        match event {
            Event::Request(LinearChainRequest::BlockRequest(block_hash, sender)) => async move {
                match effect_builder.get_block_from_storage(block_hash).await {
                    None => debug!("failed to get {} for {}", block_hash, sender),
                    Some(block) => match Message::new_get_response(&block) {
                        Ok(message) => effect_builder.send_message(sender, message).await,
                        Err(error) => error!("failed to create get-response {}", error),
                    },
                }
            }
            .ignore(),
            Event::Request(LinearChainRequest::BlockWithMetadataAtHeight(height, sender)) => {
                async move {
                    if let Some(block_with_metadata) = effect_builder
                        .get_block_at_height_with_metadata_from_storage(height)
                        .await
                    {
                        match Message::new_get_response(&block_with_metadata) {
                            Ok(message) => effect_builder.send_message(sender, message).await,
                            Err(error) => {
                                error!("failed to create get-response {}", error);
                            }
                        }
                    } else {
                        debug!("failed to get {} for {}", height, sender);
                    };
                }
                .ignore()
            }
            Event::NewLinearChainBlock {
                block,
                execution_results,
            } => {
                let signatures = self.linear_chain_state.new_block(&*block);
                let mut effects = Effects::new();
                if !signatures.is_empty() {
                    let mut block_signatures =
                        BlockSignatures::new(*block.hash(), block.header().era_id());
                    for sig in signatures.iter() {
                        block_signatures.insert_proof(sig.public_key(), sig.signature());
                    }
                    effects.extend(
                        effect_builder
                            .put_signatures_to_storage(block_signatures)
                            .ignore(),
                    );
                    for signature in signatures {
                        if signature.is_local() {
                            let message =
                                Message::FinalitySignature(Box::new(signature.to_inner().clone()));
                            effects.extend(effect_builder.broadcast_message(message).ignore());
                        }
                        effects.extend(
                            effect_builder
                                .announce_finality_signature(signature.take())
                                .ignore(),
                        );
                    }
                };
                let block_to_store = block.clone();
                effects.extend(
                    async move {
                        let block_hash = *block_to_store.hash();
                        effect_builder.put_block_to_storage(block_to_store).await;
                        effect_builder
                            .put_execution_results_to_storage(block_hash, execution_results)
                            .await;
                    }
                    .event(move |_| Event::PutBlockResult { block }),
                );
                effects
            }
            Event::PutBlockResult { block } => {
                self.linear_chain_state.set_latest_block(*block.clone());

                let completion_duration =
                    Timestamp::now().millis() - block.header().timestamp().millis();
                self.metrics
                    .block_completion_duration
                    .set(completion_duration as i64);

                let block_hash = block.header().hash();
                let era_id = block.header().era_id();
                let height = block.header().height();
                info!(%block_hash, %era_id, %height, "linear chain block stored");
                effect_builder.announce_block_added(block).ignore()
            }
            Event::FinalitySignatureReceived(fs, gossiped) => {
                let FinalitySignature { block_hash, .. } = *fs;
                if !self
                    .linear_chain_state
                    .add_pending_finality_signature(*fs.clone(), gossiped)
                {
                    // If we did not add the signature it means it's either incorrect or we already
                    // know it.
                    return Effects::new();
                }
                match self.linear_chain_state.get_signatures(&block_hash) {
                    // Not found in the cache, look in the storage.
                    None => effect_builder
                        .get_signatures_from_storage(block_hash)
                        .event(move |maybe_signatures| {
                            Event::GetStoredFinalitySignaturesResult(
                                fs,
                                maybe_signatures.map(Box::new),
                            )
                        }),
                    Some(signatures) => effect_builder.immediately().event(move |_| {
                        Event::GetStoredFinalitySignaturesResult(fs, Some(Box::new(signatures)))
                    }),
                }
            }
            Event::GetStoredFinalitySignaturesResult(fs, maybe_signatures) => {
                if let Some(known_signatures) = &maybe_signatures {
                    // If the newly-received finality signature does not match the era of previously
                    // validated signatures reject it as they can't both be
                    // correct – block was created in a specific era so the IDs have to match.
                    if known_signatures.era_id != fs.era_id {
                        warn!(public_key = %fs.public_key,
                            expected = %known_signatures.era_id,
                            got = %fs.era_id,
                            "finality signature with invalid era id.");
                        self.linear_chain_state.remove_from_pending_fs(&*fs);
                        // TODO: Disconnect from the sender.
                        return Effects::new();
                    }
                    if known_signatures.has_proof(&fs.public_key) {
                        self.linear_chain_state.remove_from_pending_fs(&fs);
                        return Effects::new();
                    }
                    // Populate cache so that next incoming signatures don't trigger read from the
                    // storage. If `known_signatures` are already from cache then this will be a
                    // noop.
                    self.linear_chain_state
                        .cache_signatures(*known_signatures.clone());
                }
                // Check if the validator is bonded in the era in which the block was created.
                // TODO: Use protocol version that is valid for the block's height.
                let protocol_version = self.linear_chain_state.current_protocol_version();
                let latest_state_root_hash = self
                    .linear_chain_state
                    .latest_block()
                    .as_ref()
                    .map(|block| *block.header().state_root_hash());
                effect_builder
                    .is_bonded_validator(
                        fs.public_key,
                        fs.era_id,
                        latest_state_root_hash,
                        protocol_version,
                    )
                    .result(
                        |is_bonded| Event::IsBonded(maybe_signatures, fs, is_bonded),
                        |error| {
                            error!(%error, "checking in future eras returned an error.");
                            panic!("couldn't check if validator is bonded")
                        },
                    )
            }
            Event::IsBonded(Some(mut known_signatures), fs, true) => {
                // New finality signature from a bonded validator.
                known_signatures.insert_proof(fs.public_key, fs.signature);
                // Cache the results in case we receive the same finality signature before we
                // manage to store it in the database.
                self.linear_chain_state
                    .cache_signatures(*known_signatures.clone());
                debug!(hash = %known_signatures.block_hash, "storing finality signatures");
                // Announce new finality signatures for other components to pick up.
                let mut effects = effect_builder
                    .announce_finality_signature(fs.clone())
                    .ignore();
                if let Some(signature) = self.linear_chain_state.remove_from_pending_fs(&*fs) {
                    // This shouldn't return `None` as we added the `fs` to the pending collection
                    // when we received it. If it _is_ `None` then a concurrent
                    // flow must have already removed it. If it's a signature
                    // created by this node, gossip it.
                    if signature.is_local() {
                        let message = Message::FinalitySignature(fs.clone());
                        effects.extend(effect_builder.broadcast_message(message).ignore());
                    }
                };
                effects.extend(
                    effect_builder
                        .put_signatures_to_storage(*known_signatures)
                        .ignore(),
                );
                effects
            }
            Event::IsBonded(None, _fs, true) => {
                // Unknown block but validator is bonded.
                // We should finalize the same block eventually. Either in this or in the
                // next era.
                Effects::new()
            }
            Event::IsBonded(_, fs, false) => {
                self.linear_chain_state.remove_from_pending_fs(&fs);
                // Unknown validator.
                let FinalitySignature {
                    public_key,
                    block_hash,
                    ..
                } = *fs;
                warn!(
                    validator = %public_key,
                    %block_hash,
                    "Received a signature from a validator that is not bonded."
                );
                // TODO: Disconnect from the sender.
                Effects::new()
            }
        }
    }
}<|MERGE_RESOLUTION|>--- conflicted
+++ resolved
@@ -23,11 +23,7 @@
         EffectBuilder, EffectExt, EffectResultExt, Effects,
     },
     protocol::Message,
-<<<<<<< HEAD
-    types::{FinalitySignature, Timestamp},
-=======
     types::{BlockByHeight, BlockSignatures, FinalitySignature, Timestamp},
->>>>>>> e1aae254
     NodeRng,
 };
 use casper_types::{EraId, ProtocolVersion};
