--- conflicted
+++ resolved
@@ -72,11 +72,7 @@
     task::JoinHandle,
 };
 use tokio_openssl::SslStream;
-<<<<<<< HEAD
-use tokio_serde::{formats::SymmetricalMessagePack, SymmetricallyFramed};
-=======
 use tokio_serde::SymmetricallyFramed;
->>>>>>> d35ae61c
 use tokio_util::codec::{Framed, LengthDelimitedCodec};
 use tracing::{debug, error, info, trace, warn};
 
@@ -705,9 +701,6 @@
 
         if let Some(peer_id) = peer_id {
             if let Some(ref err) = error {
-<<<<<<< HEAD
-                warn!(our_id=%self.our_id, %peer_id, %peer_address, %err, "outgoing connection failed");
-=======
                 warn!(
                     our_id=%self.our_id,
                     %peer_id,
@@ -715,7 +708,6 @@
                     err=display_error(err),
                     "outgoing connection failed"
                 );
->>>>>>> d35ae61c
             } else {
                 warn!(our_id=%self.our_id, %peer_id, %peer_address, "outgoing connection closed");
             }
@@ -728,16 +720,12 @@
         // If we don't have the node ID passed in here, it was never added as an
         // outgoing connection, hence no need to call `self.remove()`.
         if let Some(ref err) = error {
-<<<<<<< HEAD
-            warn!(our_id=%self.our_id, %peer_address, %err, "outgoing connection failed");
-=======
             warn!(
                 our_id=%self.our_id,
                 %peer_address,
                 err=display_error(err),
                 "outgoing connection to known address failed"
             );
->>>>>>> d35ae61c
         } else {
             warn!(our_id=%self.our_id, %peer_address, "outgoing connection closed");
         }
@@ -870,11 +858,7 @@
 
     fn connect_to_peer_if_required(&mut self, peer_address: SocketAddr) -> Effects<Event<P>> {
         self.blocklist
-<<<<<<< HEAD
-            .retain(|_, ts| *ts > Timestamp::now() - *BLOCKLIST_RETAIN_DURATION);
-=======
             .retain(|_, ts| *ts > now.saturating_sub(*BLOCKLIST_RETAIN_DURATION));
->>>>>>> d35ae61c
         if self.pending.contains_key(&peer_address)
             || self.blocklist.contains_key(&peer_address)
             || self
@@ -1173,13 +1157,8 @@
                 //
                 //       The code in its current state will consume 100% CPU if local resource
                 //       exhaustion happens, as no distinction is made and no delay introduced.
-<<<<<<< HEAD
-                Err(err) => {
-                    warn!(our_id=%cloned_our_id, %err, "dropping incoming connection during accept")
-=======
                 Err(ref err) => {
                     warn!(%our_id, err=display_error(err), "dropping incoming connection during accept")
->>>>>>> d35ae61c
                 }
             }
         }
@@ -1340,11 +1319,7 @@
                         .await;
                 }
                 Err(err) => {
-<<<<<<< HEAD
-                    warn!(our_id=%our_id_ref, %err, peer_id=%peer_id_cloned, "receiving message failed, closing connection");
-=======
                     warn!(%our_id, err=display_error(&err), %peer_id, "receiving message failed, closing connection");
->>>>>>> d35ae61c
                     return Err(err);
                 }
             }
@@ -1400,11 +1375,7 @@
 type FramedTransport<P> = SymmetricallyFramed<
     Framed<Transport, LengthDelimitedCodec>,
     Message<P>,
-<<<<<<< HEAD
-    SymmetricalMessagePack<Message<P>>,
-=======
     CountingFormat<MessagePackFormat>,
->>>>>>> d35ae61c
 >;
 
 /// Constructs a new framed transport on a stream.
@@ -1428,11 +1399,7 @@
 
     SymmetricallyFramed::new(
         length_delimited,
-<<<<<<< HEAD
-        SymmetricalMessagePack::<Message<P>>::default(),
-=======
         CountingFormat::new(metrics, connection_id, role, MessagePackFormat),
->>>>>>> d35ae61c
     )
 }
 
