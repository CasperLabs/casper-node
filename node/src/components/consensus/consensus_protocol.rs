--- conflicted
+++ resolved
@@ -16,14 +16,10 @@
 
 /// Information about the context in which a new block is created.
 #[derive(Clone, DataSize, Eq, PartialEq, Debug, Ord, PartialOrd, Hash)]
-<<<<<<< HEAD
-pub struct BlockContext {
-=======
 pub struct BlockContext<C>
 where
     C: Context,
 {
->>>>>>> d35ae61c
     timestamp: Timestamp,
     ancestor_values: Vec<C::ConsensusValue>,
 }
@@ -202,13 +198,8 @@
     /// Proposes a new value for consensus.
     fn propose(
         &mut self,
-<<<<<<< HEAD
-        value: C::ConsensusValue,
-        block_context: BlockContext,
-=======
         proposed_block: ProposedBlock<C>,
         now: Timestamp,
->>>>>>> d35ae61c
     ) -> ProtocolOutcomes<I, C>;
 
     /// Marks the `value` as valid or invalid, based on validation requested via
@@ -258,14 +249,6 @@
     /// Returns the instance ID of this instance.
     fn instance_id(&self) -> &C::InstanceId;
 
-<<<<<<< HEAD
-    /// Returns the protocol outcomes for all the required timers.
-    /// TODO: Remove this once the Joiner no longer has a consensus component.
-    fn recreate_timers(&self) -> ProtocolOutcomes<I, C>;
-
-    // TODO: Make this lees Highway-specific.
-=======
     // TODO: Make this less Highway-specific.
->>>>>>> d35ae61c
     fn next_round_length(&self) -> Option<TimeDiff>;
 }