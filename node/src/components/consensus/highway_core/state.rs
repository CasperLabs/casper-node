--- conflicted
+++ resolved
@@ -502,21 +502,15 @@
     use rand::{CryptoRng, Rng};
 
     use super::*;
-<<<<<<< HEAD
-    use crate::components::consensus::{
-        highway_core::{
-            highway::Dependency,
-            highway_testing::{TEST_BLOCK_REWARD, TEST_REWARD_DELAY},
-        },
-        traits::ValidatorSecret,
-=======
     use crate::{
         components::consensus::{
-            highway_core::highway::Dependency,
-            traits::{ConsensusValueT, ValidatorSecret},
+            highway_core::{
+                highway::Dependency,
+                highway_testing::{TEST_BLOCK_REWARD, TEST_REWARD_DELAY},
+            },
+            traits::ValidatorSecret,
         },
         testing::TestRng,
->>>>>>> aed65850
     };
 
     pub(crate) const WEIGHTS: &[Weight] = &[Weight(3), Weight(4), Weight(5)];
