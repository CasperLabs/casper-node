mod block;
mod panorama;
mod params;
mod tallies;
mod unit;
mod weight;

#[cfg(test)]
pub(crate) mod tests;

pub(crate) use params::Params;
use quanta::Clock;
pub(crate) use weight::Weight;

pub(super) use panorama::{Observation, Panorama};
pub(super) use unit::Unit;

use std::{
    borrow::Borrow,
    cmp::Ordering,
<<<<<<< HEAD
    collections::{BTreeSet, HashMap, HashSet},
=======
    collections::{BTreeMap, BTreeSet, HashMap, HashSet},
>>>>>>> 264b0b09
    convert::identity,
    iter,
};

use itertools::Itertools;
use rand::{Rng, SeedableRng};
use rand_chacha::ChaCha8Rng;
use thiserror::Error;
use tracing::{error, info, trace};

use crate::{
    components::consensus::{
        highway_core::{
            endorsement::{Endorsement, SignedEndorsement},
            evidence::Evidence,
            highway::{Endorsements, SignedWireUnit, WireUnit},
            validators::{ValidatorIndex, ValidatorMap},
        },
        traits::Context,
    },
    types::{TimeDiff, Timestamp},
    utils::weighted_median,
};
use block::Block;
use tallies::Tallies;

use super::lnc::{self, LncForks};

#[derive(Debug, Error, PartialEq, Clone)]
pub(crate) enum UnitError {
    #[error("The unit is a ballot but doesn't cite any block.")]
    MissingBlock,
    #[error("The panorama's length {} doesn't match the number of validators.", _0)]
    PanoramaLength(usize),
    #[error("The unit accuses its own creator as faulty.")]
    FaultyCreator,
    #[error("The panorama has a unit from {:?} in the slot for {:?}.", _0, _1)]
    PanoramaIndex(ValidatorIndex, ValidatorIndex),
    #[error("The panorama is missing units indirectly cited via {:?}.", _0)]
    InconsistentPanorama(ValidatorIndex),
    #[error("The unit contains the wrong sequence number.")]
    SequenceNumber,
    #[error("The unit's timestamp is older than a justification's.")]
    Timestamps,
    #[error("The creator is not a validator.")]
    Creator,
    #[error("The unit was created for a wrong instance ID.")]
    InstanceId,
    #[error("The signature is invalid.")]
    Signature,
    #[error("The round length exponent has somehow changed within a round.")]
    RoundLengthExpChangedWithinRound,
    #[error("The round length exponent is less than the minimum allowed by the chain-spec.")]
    RoundLengthExpLessThanMinimum,
    #[error("The round length exponent is greater than the maximum allowed by the chain-spec.")]
    RoundLengthExpGreaterThanMaximum,
    #[error("This would be the third unit in that round. Only two are allowed.")]
    ThreeUnitsInRound,
    #[error(
        "A block must be the leader's ({:?}) first unit, at the beginning of the round.",
        _0
    )]
    NonLeaderBlock(ValidatorIndex),
    #[error("The unit is a block, but its parent is already a terminal block.")]
    ValueAfterTerminalBlock,
    #[error("The unit's creator is banned.")]
    Banned,
    #[error("The unit's endorsed units were not a superset of its justifications.")]
    EndorsementsNotMonotonic,
    #[error("The LNC rule was violated. Vote cited ({:?}) naively.", _0)]
    LncNaiveCitation(ValidatorIndex),
    #[error(
        "Wire unit endorses hash but does not see it. Hash: {:?}; Wire unit: {:?}",
        hash,
        wire_unit
    )]
    EndorsedButUnseen { hash: String, wire_unit: String },
}

/// A reason for a validator to be marked as faulty.
///
/// The `Banned` state is fixed from the beginning and can't be replaced. However, `Indirect` can
/// be replaced with `Direct` evidence, which has the same effect but doesn't rely on information
/// from other consensus protocol instances.
#[derive(Clone, Debug, Eq, PartialEq)]
pub(crate) enum Fault<C: Context> {
    /// The validator was known to be faulty from the beginning. All their messages are considered
    /// invalid in this Highway instance.
    Banned,
    /// We have direct evidence of the validator's fault.
    Direct(Evidence<C>),
    /// The validator is known to be faulty, but the evidence is not in this Highway instance.
    Indirect,
}

impl<C: Context> Fault<C> {
    pub(crate) fn evidence(&self) -> Option<&Evidence<C>> {
        match self {
            Fault::Banned | Fault::Indirect => None,
            Fault::Direct(ev) => Some(ev),
        }
    }
}

#[derive(Debug, Clone)]
pub(crate) struct Panoramas<C: Context> {
    /// The full panorama, corresponding to the complete protocol state.
    panorama: Panorama<C>,
    /// Panorama used when creating new units.
    /// In the presence of faults may lag behind `panorama`.
    /// Units, that if cited by a new unit would make that unit violate the LNC, are not added to
    /// `citable_panorama`.
    citable_panorama: Panorama<C>,
}

impl<C: Context> Panoramas<C> {
    fn new(panorama: Panorama<C>, citable_panorama: Panorama<C>) -> Self {
        Panoramas {
            panorama,
            citable_panorama,
        }
    }

    /// Returns the complete protocol state's latest panorama.
    pub(crate) fn panorama(&self) -> &Panorama<C> {
        &self.panorama
    }

    /// Returns the citable panorama.
    pub(crate) fn citable_panorama(&self) -> &Panorama<C> {
        &self.citable_panorama
    }

    /// Marks validator at `idx` as faulty.
    pub(crate) fn mark_faulty(&mut self, idx: ValidatorIndex) {
        self.panorama[idx] = Observation::Faulty;
        self.citable_panorama[idx] = Observation::Faulty;
    }

    /// Updates latest observation of `creator` as `Correct(unit)`.
    /// Once a unit is a endorsed it is safe to cite it.
    pub(crate) fn endorsed(&mut self, creator: ValidatorIndex, uhash: C::Hash) {
        self.citable_panorama[creator] = Observation::Correct(uhash);
    }

    /// Returns the latest observation of `validator`.
    pub(crate) fn get(&self, validator: ValidatorIndex) -> &Observation<C> {
        self.panorama.get(validator)
    }

    pub(crate) fn citable_panorama_mut(&mut self) -> &mut Panorama<C> {
        &mut self.citable_panorama
    }

    pub(crate) fn panorama_mut(&mut self) -> &mut Panorama<C> {
        &mut self.panorama
    }
}

/// A passive instance of the Highway protocol, containing its local state.
///
/// Both observers and active validators must instantiate this, pass in all incoming vertices from
/// peers, and use a [FinalityDetector](../finality_detector/struct.FinalityDetector.html) to
/// determine the outcome of the consensus process.
#[derive(Debug, Clone)]
pub(crate) struct State<C: Context> {
    /// The fixed parameters.
    params: Params,
    /// The validator's voting weights.
    weights: ValidatorMap<Weight>,
    /// Cumulative validator weights: Entry `i` contains the sum of the weights of validators `0`
    /// through `i`.
    cumulative_w: ValidatorMap<Weight>,
    /// All units imported so far, by hash.
    // TODO: HashMaps prevent deterministic tests.
    units: HashMap<C::Hash, Unit<C>>,
    /// All blocks, by hash.
    blocks: HashMap<C::Hash, Block<C>>,
    /// List of faulty validators and their type of fault.
    faults: HashMap<ValidatorIndex, Fault<C>>,
    /// Panoramas that the protocol observed.
    panoramas: Panoramas<C>,
    /// All currently endorsed units, by hash.
    endorsements: HashMap<C::Hash, ValidatorMap<Option<C::Signature>>>,
    /// Units that don't yet have 2/3 of stake endorsing them.
    /// Signatures are stored in a map so that a single validator sending lots of signatures for
    /// different units doesn't cause us to allocate a lot of memory.
    incomplete_endorsements: HashMap<C::Hash, BTreeMap<ValidatorIndex, C::Signature>>,
    /// Clock to track fork choice
    clock: Clock,
}

impl<C: Context> State<C> {
    pub(crate) fn new<I, IB>(weights: I, params: Params, banned: IB) -> State<C>
    where
        I: IntoIterator,
        I::Item: Borrow<Weight>,
        IB: IntoIterator<Item = ValidatorIndex>,
    {
        let weights = ValidatorMap::from(weights.into_iter().map(|w| *w.borrow()).collect_vec());
        assert!(
            weights.len() > 0,
            "cannot initialize Highway with no validators"
        );
        let mut sum = Weight(0);
        let add = |w: &Weight| {
            sum = sum.checked_add(*w).expect("total weight must be < 2^64");
            sum
        };
        let cumulative_w = weights.iter().map(add).collect();
        assert!(sum > Weight(0), "total weight must not be zero");
        let mut panorama = Panorama::new(weights.len());
        let faults: HashMap<_, _> = banned.into_iter().map(|idx| (idx, Fault::Banned)).collect();
        for idx in faults.keys() {
            assert!(
                idx.0 < weights.len() as u32,
                "invalid banned validator index"
            );
            panorama[*idx] = Observation::Faulty;
        }
        let panoramas = Panoramas::new(panorama.clone(), panorama);
        State {
            params,
            weights,
            cumulative_w,
            units: HashMap::new(),
            blocks: HashMap::new(),
            faults,
            panoramas,
            endorsements: HashMap::new(),
            incomplete_endorsements: HashMap::new(),
            clock: Clock::new(),
        }
    }

    /// Returns the fixed parameters.
    pub(crate) fn params(&self) -> &Params {
        &self.params
    }

    /// Returns the number of validators.
    pub(crate) fn validator_count(&self) -> usize {
        self.weights.len()
    }

    /// Returns the `idx`th validator's voting weight.
    pub(crate) fn weight(&self, idx: ValidatorIndex) -> Weight {
        self.weights[idx]
    }

    /// Returns the map of validator weights.
    pub(crate) fn weights(&self) -> &ValidatorMap<Weight> {
        &self.weights
    }

    /// Returns the total weight of all validators marked faulty in this panorama.
    pub(crate) fn faulty_weight_in(&self, panorama: &Panorama<C>) -> Weight {
        panorama
            .iter()
            .zip(&self.weights)
            .filter(|(obs, _)| **obs == Observation::Faulty)
            .map(|(_, w)| *w)
            .sum()
    }

    /// Returns the total weight of all known-faulty validators.
    pub(crate) fn faulty_weight(&self) -> Weight {
        self.faulty_weight_in(self.panorama())
    }

    /// Returns the sum of all validators' voting weights.
    pub(crate) fn total_weight(&self) -> Weight {
        *self
            .cumulative_w
            .as_ref()
            .last()
            .expect("weight list cannot be empty")
    }

    /// Returns evidence against validator nr. `idx`, if present.
    pub(crate) fn opt_evidence(&self, idx: ValidatorIndex) -> Option<&Evidence<C>> {
        self.opt_fault(idx).and_then(Fault::evidence)
    }

    /// Returns endorsements for `unit`, if any.
    pub(crate) fn opt_endorsements(&self, unit: &C::Hash) -> Option<Vec<SignedEndorsement<C>>> {
        self.endorsements.get(unit).map(|signatures| {
            signatures
                .iter_some()
                .map(|(vidx, sig)| SignedEndorsement::new(Endorsement::new(*unit, vidx), *sig))
                .collect()
        })
    }

    /// Returns whether evidence against validator nr. `idx` is known.
    pub(crate) fn has_evidence(&self, idx: ValidatorIndex) -> bool {
        self.opt_evidence(idx).is_some()
    }

    /// Returns whether we have all endorsements for `unit`.
    pub(crate) fn has_all_endorsements<'a, I: IntoIterator<Item = &'a ValidatorIndex>>(
        &self,
        unit: &C::Hash,
        v_ids: I,
    ) -> bool {
        if self.endorsements.contains_key(unit) {
            true // We have enough endorsements for this unit.
        } else if let Some(sigs) = self.incomplete_endorsements.get(unit) {
            v_ids.into_iter().all(|v_id| sigs.contains_key(v_id))
        } else {
            v_ids.into_iter().next().is_none()
        }
    }

    /// Returns whether we have seen enough endorsements for the unit.
    /// Unit is endorsed when it, or its descendant, has more than ≥ ⅔ of units (by weight).
    pub(crate) fn is_endorsed(&self, hash: &C::Hash) -> bool {
        self.endorsements.contains_key(hash)
        // TODO: check if any descendant (from the same creator) of `hash` is endorsed.
    }

    /// Returns hash of unit that needs to be endorsed.
    pub(crate) fn needs_endorsements(&self, unit: &SignedWireUnit<C>) -> Option<C::Hash> {
        unit.wire_unit
            .endorsed
            .iter()
            .find(|hash| !self.endorsements.contains_key(&hash))
            .cloned()
    }

    /// Marks the given validator as faulty, unless it is already banned or we have direct evidence.
    pub(crate) fn mark_faulty(&mut self, idx: ValidatorIndex) {
        self.panoramas.mark_faulty(idx);
        self.faults.entry(idx).or_insert(Fault::Indirect);
    }

    /// Returns the fault type of validator nr. `idx`, if it is known to be faulty.
    pub(crate) fn opt_fault(&self, idx: ValidatorIndex) -> Option<&Fault<C>> {
        self.faults.get(&idx)
    }

    /// Returns whether validator nr. `idx` is known to be faulty.
    pub(crate) fn is_faulty(&self, idx: ValidatorIndex) -> bool {
        self.faults.contains_key(&idx)
    }

    /// Returns an iterator over all faulty validators.
    pub(crate) fn faulty_validators(&self) -> impl Iterator<Item = ValidatorIndex> + '_ {
        self.faults.keys().cloned()
    }

    /// Returns an iterator over latest unit hashes from honest validators.
    pub(crate) fn iter_correct_hashes(&self) -> impl Iterator<Item = &C::Hash> {
        self.panorama().iter_correct_hashes()
    }

    /// Returns the unit with the given hash, if present.
    pub(crate) fn opt_unit(&self, hash: &C::Hash) -> Option<&Unit<C>> {
        self.units.get(hash)
    }

    /// Returns whether the unit with the given hash is known.
    pub(crate) fn has_unit(&self, hash: &C::Hash) -> bool {
        self.units.contains_key(hash)
    }

    /// Returns the unit with the given hash. Panics if not found.
    pub(crate) fn unit(&self, hash: &C::Hash) -> &Unit<C> {
        self.opt_unit(hash).expect("unit hash must exist")
    }

    /// Returns the block contained in the unit with the given hash, if present.
    pub(crate) fn opt_block(&self, hash: &C::Hash) -> Option<&Block<C>> {
        self.blocks.get(hash)
    }

    /// Returns the block contained in the unit with the given hash. Panics if not found.
    pub(crate) fn block(&self, hash: &C::Hash) -> &Block<C> {
        self.opt_block(hash).expect("block hash must exist")
    }

    /// Returns the complete protocol state's latest panorama.
    pub(crate) fn panorama(&self) -> &Panorama<C> {
        &self.panoramas.panorama()
    }

    /// Returns the "safe" panorama, that can be used when creating new units.
    pub(crate) fn citable_panorama(&self) -> &Panorama<C> {
        &self.panoramas.citable_panorama()
    }

    /// Returns the leader in the specified time slot.
    pub(crate) fn leader(&self, timestamp: Timestamp) -> ValidatorIndex {
        let seed = self.params.seed().wrapping_add(timestamp.millis());
        // We select a random one out of the `total_weight` weight units, starting numbering at 1.
        let r = Weight(leader_prng(self.total_weight().0, seed));
        // The weight units are subdivided into intervals that belong to some validator.
        // `cumulative_w[i]` denotes the last weight unit that belongs to validator `i`.
        // `binary_search` returns the first `i` with `cumulative_w[i] >= r`, i.e. the validator
        // who owns the randomly selected weight unit.
        self.cumulative_w.binary_search(&r).unwrap_or_else(identity)
    }

    /// Adds the unit to the protocol state.
    ///
    /// The unit must be valid, and its dependencies satisfied.
    pub(crate) fn add_valid_unit(&mut self, swunit: SignedWireUnit<C>) {
        let wunit = &swunit.wire_unit;
        self.update_panorama(&swunit);
        let hash = wunit.hash();
        let fork_choice = self.fork_choice(&wunit.panorama).cloned();
        let (unit, opt_value) = Unit::new(swunit, fork_choice.as_ref(), self);
        if let Some(value) = opt_value {
            let block = Block::new(fork_choice, value, self);
            self.blocks.insert(hash, block);
        }
        self.units.insert(hash, unit);
    }

    /// Adds direct evidence proving a validator to be faulty, unless that validators is already
    /// banned or we already have other direct evidence.
    pub(crate) fn add_evidence(&mut self, evidence: Evidence<C>) -> bool {
        let idx = evidence.perpetrator();
        match self.faults.get(&idx) {
            Some(&Fault::Banned) | Some(&Fault::Direct(_)) => return false,
            None | Some(&Fault::Indirect) => (),
        }
        // TODO: Should use Display, not Debug!
        trace!(?evidence, "marking validator #{} as faulty", idx.0);
        self.faults.insert(idx, Fault::Direct(evidence));
        self.panoramas.mark_faulty(idx);
        true
    }

    /// Add set of endorsements to the state.
    /// If, after adding, we have collected enough endorsements to consider unit _endorsed_,
    /// it will be *upgraded* to fully endorsed.
    pub(crate) fn add_endorsements(&mut self, endorsements: Endorsements<C>) {
<<<<<<< HEAD
        let uhash = *endorsements.unit();
        let validator_count = self.validator_count();
        info!("Received endorsements of {:?}", uhash);
        {
            let entry = self
                .incomplete_endorsements
                .entry(uhash)
                .or_insert_with(|| Vec::with_capacity(validator_count));
            for (vid, signature) in endorsements.endorsers {
                // Add endorsements from validators we haven't seen endorsement yet.
                if !entry.iter().any(|e| e.validator_idx() == vid) {
                    let endorsement =
                        SignedEndorsement::new(Endorsement::new(uhash, vid), signature);
                    entry.push(endorsement)
                }
            }
=======
        let unit = *endorsements.unit();
        if self.endorsements.contains_key(&unit) {
            return; // We already have a sufficient number of endorsements.
>>>>>>> 264b0b09
        }
        info!("Received endorsements of {:?}", unit);
        self.incomplete_endorsements
            .entry(unit)
            .or_default()
            .extend(endorsements.endorsers);
        let endorsed: Weight = self.incomplete_endorsements[&unit]
            .keys()
            .map(|vidx| self.weight(*vidx))
            .sum();
        // Stake required to consider unit to be endorsed.
        let threshold = self.total_weight() / 2;
<<<<<<< HEAD
        let endorsed: Weight = self
            .incomplete_endorsements
            .get(&uhash)
            .unwrap()
            .iter()
            .map(|e| {
                let v_id = e.validator_idx();
                self.weight(v_id)
            })
            .sum();
        if endorsed > threshold {
            info!(%uhash, "Unit endorsed by at least 50% of validators, by weight.");
            self.endorsed(uhash);
        }
    }

    /// Updates the state on newly endorsed unit.
    fn endorsed(&mut self, uhash: C::Hash) {
        let fully_endorsed = self.incomplete_endorsements.remove(&uhash).unwrap();
        self.endorsements.insert(uhash, fully_endorsed);
        let creator = self.unit(&uhash).creator;

        if self.citable_panorama().next_seq_num(self, creator) >= self.unit(&uhash).seq_number {
            // Previously endorsed unit comes later than `uhash`.
            // We must have had endorsed it, and everything it sees, earlier.
            return;
        }

        if !self.is_faulty(creator) {
            // New unit we haven't seen endorsed before.
            self.panoramas.endorsed(creator, uhash);
        }

        // We need to include everything seen by unit as well, otherwise this could make
        // citable_panorama invalid. E.g. if unit2 by Alice is seen from `unit` but later than
        // citable_panorama[ALICE], we must set citable_panorama[ALICE] = Correct(unit2), otherwise
        // any vote with this panorama will be considered invalid.

        let mut to_visit: Vec<_> = self
            .unit(&uhash)
            .panorama
            .iter_correct_hashes()
            .cloned()
            .collect();

        while let Some(hash) = to_visit.pop() {
            let nunit_seq_number = self.unit(&hash).seq_number;
            let nunit_creator = self.unit(&hash).creator;
            if self.citable_panorama().next_seq_num(self, nunit_creator) >= nunit_seq_number {
                // We have already endorsed `nunit` and its panorama.
                continue;
            }

            if !self.is_faulty(nunit_creator) {
                // New unit, endorse it.
                self.panoramas.endorsed(nunit_creator, hash);
            }

            // Enqueue all of its panorama.
            to_visit.extend(self.unit(&hash).panorama.iter_correct_hashes());
=======
        if endorsed > threshold {
            info!(%unit, "Unit endorsed by at least 1/2 of validators.");
            let mut fully_endorsed = self.incomplete_endorsements.remove(&unit).unwrap();
            let endorsed_map = self
                .weights()
                .keys()
                .map(|vidx| fully_endorsed.remove(&vidx))
                .collect();
            self.endorsements.insert(unit, endorsed_map);
            // When unit gets endorsed, it becomes safe to cite.
            let creator = self.unit(&unit).creator;
            self.panoramas.endorsed(creator, unit);
>>>>>>> 264b0b09
        }
    }

    pub(crate) fn wire_unit(
        &self,
        hash: &C::Hash,
        instance_id: C::InstanceId,
    ) -> Option<SignedWireUnit<C>> {
        let unit = self.opt_unit(hash)?.clone();
        let opt_block = self.opt_block(hash);
        let value = opt_block.map(|block| block.value.clone());
        let endorsed = unit.claims_endorsed().cloned().collect();
        let wunit = WireUnit {
            panorama: unit.panorama.clone(),
            creator: unit.creator,
            instance_id,
            value,
            seq_number: unit.seq_number,
            timestamp: unit.timestamp,
            round_exp: unit.round_exp,
            endorsed,
        };
        Some(SignedWireUnit {
            wire_unit: wunit,
            signature: unit.signature,
        })
    }

    /// Returns the fork choice from `pan`'s view, or `None` if there are no blocks yet.
    ///
    /// The correct validators' latest units count as votes for the block they point to, as well as
    /// all of its ancestors. At each level the block with the highest score is selected from the
    /// children of the previously selected block (or from all blocks at height 0), until a block
    /// is reached that has no children with any votes.
    pub(crate) fn fork_choice<'a>(&'a self, pan: &Panorama<C>) -> Option<&'a C::Hash> {
        let start = self.clock.start();
        // Collect all correct votes in a `Tallies` map, sorted by height.
        let to_entry = |(obs, w): (&Observation<C>, &Weight)| {
            let bhash = &self.unit(obs.correct()?).block;
            Some((self.block(bhash).height, bhash, *w))
        };
        let mut tallies: Tallies<C> = pan.iter().zip(&self.weights).filter_map(to_entry).collect();
        loop {
            // Find the highest block that we know is an ancestor of the fork choice.
            let (height, bhash) = tallies.find_decided(self)?;
            // Drop all votes that are not descendants of `bhash`.
            tallies = tallies.filter_descendants(height, bhash, self);
            // If there are no blocks left, `bhash` itself is the fork choice. Otherwise repeat.
            if tallies.is_empty() {
                let end = self.clock.end();
                let delta = self.clock.delta(start, end).as_nanos();
                trace!(%delta,"Time taken for fork-choice to run");
                return Some(bhash);
            }
        }
    }

    /// Returns the ancestor of the block with the given `hash`, on the specified `height`, or
    /// `None` if the block's height is lower than that.
    pub(crate) fn find_ancestor<'a>(
        &'a self,
        hash: &'a C::Hash,
        height: u64,
    ) -> Option<&'a C::Hash> {
        let block = self.block(hash);
        if block.height < height {
            return None;
        }
        if block.height == height {
            return Some(hash);
        }
        let diff = block.height - height;
        // We want to make the greatest step 2^i such that 2^i <= diff.
        let max_i = log2(diff) as usize;
        let i = max_i.min(block.skip_idx.len() - 1);
        self.find_ancestor(&block.skip_idx[i], height)
    }

    /// Returns an error if `swunit` is invalid. This can be called even if the dependencies are
    /// not present yet.
    pub(crate) fn pre_validate_unit(&self, swunit: &SignedWireUnit<C>) -> Result<(), UnitError> {
        let wunit = &swunit.wire_unit;
        let creator = wunit.creator;
        if creator.0 as usize >= self.validator_count() {
            error!("Nonexistent validator should be rejected in Highway::pre_validate_unit.");
            return Err(UnitError::Creator); // Should be unreachable.
        }
        if Some(&Fault::Banned) == self.faults.get(&creator) {
            return Err(UnitError::Banned);
        }
        if wunit.round_exp < self.params.min_round_exp() {
            return Err(UnitError::RoundLengthExpLessThanMinimum);
        }
        if wunit.round_exp > self.params.max_round_exp() {
            return Err(UnitError::RoundLengthExpGreaterThanMaximum);
        }
        if wunit.value.is_none() && !wunit.panorama.has_correct() {
            return Err(UnitError::MissingBlock);
        }
        if wunit.panorama.len() != self.validator_count() {
            return Err(UnitError::PanoramaLength(wunit.panorama.len()));
        }
        if wunit.panorama.get(creator).is_faulty() {
            return Err(UnitError::FaultyCreator);
        }
        Ok(())
    }

    /// Returns an error if `swunit` is invalid. Must only be called once all dependencies have
    /// been added to the state.
    pub(crate) fn validate_unit(&self, swunit: &SignedWireUnit<C>) -> Result<(), UnitError> {
        let wunit = &swunit.wire_unit;
        let creator = wunit.creator;
        let panorama = &wunit.panorama;
        let timestamp = wunit.timestamp;
        panorama.validate(self)?;
        if panorama.iter_correct(self).any(|v| v.timestamp > timestamp) {
            return Err(UnitError::Timestamps);
        }
        if wunit.seq_number != panorama.next_seq_num(self, creator) {
            return Err(UnitError::SequenceNumber);
        }
        let r_id = round_id(timestamp, wunit.round_exp);
        let opt_prev_unit = panorama[creator].correct().map(|vh| self.unit(vh));
        if let Some(prev_unit) = opt_prev_unit {
            if prev_unit.round_exp != wunit.round_exp {
                // The round exponent must not change within a round: Even with respect to the
                // greater of the two exponents, a round boundary must be between the units.
                let max_re = prev_unit.round_exp.max(wunit.round_exp);
                if prev_unit.timestamp >> max_re == timestamp >> max_re {
                    return Err(UnitError::RoundLengthExpChangedWithinRound);
                }
            }
            // There can be at most two units per round: proposal/confirmation and witness.
            if let Some(prev2_unit) = prev_unit.previous().map(|h2| self.unit(h2)) {
                if prev2_unit.round_id() == r_id {
                    return Err(UnitError::ThreeUnitsInRound);
                }
            }
        }
        // All endorsed units from the panorama of this wunit.
        let endorsements_in_panorama = panorama
            .iter_correct_hashes()
            .flat_map(|hash| self.unit(hash).claims_endorsed())
            .collect::<HashSet<_>>();
        if endorsements_in_panorama
            .iter()
            .any(|&e| !wunit.endorsed.iter().any(|h| h == e))
        {
            return Err(UnitError::EndorsementsNotMonotonic);
        }
        if wunit.value.is_some() {
            // If this unit is a block, it must be the first unit in this round, its timestamp must
            // match the round ID, and the creator must be the round leader.
            if opt_prev_unit.map_or(false, |pv| pv.round_id() == r_id)
                || timestamp != r_id
                || self.leader(r_id) != creator
            {
                return Err(UnitError::NonLeaderBlock(self.leader(r_id)));
            }
            // It's not allowed to create a child block of a terminal block.
            let is_terminal = |hash: &C::Hash| self.is_terminal_block(hash);
            if self.fork_choice(panorama).map_or(false, is_terminal) {
                return Err(UnitError::ValueAfterTerminalBlock);
            }
        }
        for hash in &wunit.endorsed {
            if !wunit.panorama._sees(self, hash) {
                return Err(UnitError::EndorsedButUnseen {
                    hash: format!("{:?}", hash),
                    wire_unit: format!("{:?}", wunit),
                });
            }
        }
        match self.validate_lnc(wunit) {
            None => Ok(()),
            Some(vidx) => Err(UnitError::LncNaiveCitation(vidx)),
        }
    }

    /// Returns `true` if the `bhash` is a block that can have no children.
    pub(crate) fn is_terminal_block(&self, bhash: &C::Hash) -> bool {
        self.blocks.get(bhash).map_or(false, |block| {
            block.height >= self.params.end_height()
                && self.unit(bhash).timestamp >= self.params.end_timestamp()
        })
    }

    /// Updates `self.panorama` with an incoming unit. Panics if dependencies are missing.
    ///
    /// If the new unit is valid, it will just add `Observation::Correct(wunit.hash())` to the
    /// panorama. If it represents an equivocation, it adds `Observation::Faulty` and updates
    /// `self.faults`.
    ///
    /// Panics unless all dependencies of `wunit` have already been added to `self`.
    fn update_panorama(&mut self, swunit: &SignedWireUnit<C>) {
        let wunit = &swunit.wire_unit;
        let creator = wunit.creator;
        let new_obs = match (self.panoramas.get(creator), wunit.panorama.get(creator)) {
            (Observation::Faulty, _) => Observation::Faulty,
            (obs0, obs1) if obs0 == obs1 => Observation::Correct(wunit.hash()),
            (Observation::None, _) => panic!("missing creator's previous unit"),
            (Observation::Correct(hash0), _) => {
                // If we have all dependencies of wunit and still see the sender as correct, the
                // predecessor of wunit must be a predecessor of hash0. So we already have a
                // conflicting unit with the same sequence number:
                let prev0 = self.find_in_swimlane(hash0, wunit.seq_number).unwrap();
                let wunit0 = self.wire_unit(prev0, wunit.instance_id).unwrap();
                self.add_evidence(Evidence::Equivocation(wunit0, swunit.clone()));
                Observation::Faulty
            }
        };
        self.panoramas.panorama_mut()[creator] = new_obs.clone();

        if new_obs.is_faulty() || !self.citable_panorama().has_faulty() {
            self.panoramas.citable_panorama_mut()[creator] = new_obs;
        } else if let Some(uhash) = new_obs.correct() {
            let unit = self.unit(uhash);
            // Check if there's a naively cited unit, by a known equivocator, in the past of
            // `uhash`.
            let cites_naively = unit
                .panorama
                .enumerate()
                .filter(|(_, obs)| obs.is_faulty())
                .map(|(i, _)| i)
                .any(|eq_idx| {
                    lnc::find_forks(&unit.panorama, &unit.endorsed, eq_idx, self).is_none()
                });

            if !cites_naively {
                self.panoramas.citable_panorama_mut()[creator] = new_obs;
            }
        }
    }

    /// Returns `true` if this is a proposal and the creator is not faulty.
    pub(super) fn is_correct_proposal(&self, unit: &Unit<C>) -> bool {
        !self.is_faulty(unit.creator)
            && self.leader(unit.timestamp) == unit.creator
            && unit.timestamp == round_id(unit.timestamp, unit.round_exp)
    }

    /// Returns the hash of the message with the given sequence number from the creator of `hash`,
    /// or `None` if the sequence number is higher than that of the unit with `hash`.
    fn find_in_swimlane<'a>(&'a self, hash: &'a C::Hash, seq_number: u64) -> Option<&'a C::Hash> {
        let unit = self.unit(hash);
        match unit.seq_number.cmp(&seq_number) {
            Ordering::Equal => Some(hash),
            Ordering::Less => None,
            Ordering::Greater => {
                let diff = unit.seq_number - seq_number;
                // We want to make the greatest step 2^i such that 2^i <= diff.
                let max_i = log2(diff) as usize;
                let i = max_i.min(unit.skip_idx.len() - 1);
                self.find_in_swimlane(&unit.skip_idx[i], seq_number)
            }
        }
    }

    /// Returns an iterator over units (with hashes) by the same creator, in reverse chronological
    /// order, starting with the specified unit.
    pub(crate) fn swimlane<'a>(
        &'a self,
        vhash: &'a C::Hash,
    ) -> impl Iterator<Item = (&'a C::Hash, &'a Unit<C>)> {
        let mut next = Some(vhash);
        iter::from_fn(move || {
            let current = next?;
            let unit = self.unit(current);
            next = unit.previous();
            Some((current, unit))
        })
    }

    /// Returns an iterator over all hashes of ancestors of the block `bhash`, excluding `bhash`
    /// itself. Panics if `bhash` is not the hash of a known block.
    pub(crate) fn ancestor_hashes<'a>(
        &'a self,
        bhash: &'a C::Hash,
    ) -> impl Iterator<Item = &'a C::Hash> {
        let mut next = self.block(bhash).parent();
        iter::from_fn(move || {
            let current = next?;
            next = self.block(current).parent();
            Some(current)
        })
    }

    /// Returns the median round exponent of all the validators that haven't been observed to be
    /// malicious, as seen by the current panorama.
    /// Returns `None` if there are no correct validators in the panorama.
    pub(crate) fn median_round_exp(&self) -> Option<u8> {
        weighted_median(
            self.panorama()
                .iter_correct(self)
                .map(|unit| (unit.round_exp, self.weight(unit.creator))),
        )
    }

    /// Returns `true` if the state contains no units.
    pub(crate) fn is_empty(&self) -> bool {
        self.units.is_empty()
    }

    /// Returns the set of units (by hash) that are endorsed and seen from the panorama.
    pub(crate) fn seen_endorsed(&self, pan: &Panorama<C>) -> BTreeSet<C::Hash> {
        // First we collect all units that were already seen as endorsed by earlier units.
        let mut result: BTreeSet<C::Hash> = pan
            .iter_correct_hashes()
            .flat_map(|hash| self.unit(hash).endorsed.iter().cloned())
            .collect();
        // Now add all remaining endorsed units. Since the pan.sees check is expensive, do it only
        // for the ones that are actually new.
        for hash in self.endorsements.keys() {
<<<<<<< HEAD
            if !result.contains(hash) && pan.sees(self, hash) {
=======
            if !result.contains(hash) && pan._sees(self, hash) {
>>>>>>> 264b0b09
                result.insert(*hash);
            }
        }
        result
    }

    /// Validates whether `wunit` violates the Limited Naïveté Criterion (LNC).
    /// Returns index of the first equivocator that was cited naively in violation of the LNC, or
    /// `None` if the LNC is satisfied.
    fn validate_lnc(&self, wunit: &WireUnit<C>) -> Option<ValidatorIndex> {
        wunit
            .panorama
            .enumerate()
            .filter(|(_, obs)| obs.is_faulty())
            .map(|(i, _)| i)
            .find(|eq_idx| !self.satisfies_lnc_for(wunit, *eq_idx))
    }

    // Stub, replace with `_satisfies_lnc_for`
    fn satisfies_lnc_for(&self, _wunit: &WireUnit<C>, _eq_idx: ValidatorIndex) -> bool {
        true
    }

    /// Returns `true` if there is at most one fork by the validator `eq_idx` that is cited naively
    /// by `wunit` or earlier units by the same creator.
<<<<<<< HEAD
    fn satisfies_lnc_for(&self, wunit: &WireUnit<C>, eq_idx: ValidatorIndex) -> bool {
        let naive_by_wunit = match lnc::find_forks(&wunit.panorama, &wunit.endorsed, eq_idx, self) {
            LncForks::Multiple => return false, // More than one fork is cited naively by wunit.
            LncForks::None => return true,      // No forks are cited naively by wunit.
            LncForks::Single(naive_by_wunit) => naive_by_wunit,
=======
    fn _satisfies_lnc_for(&self, wunit: &WireUnit<C>, eq_idx: ValidatorIndex) -> bool {
        // Find all forks by eq_idx that are cited naively by wunit itself.
        // * If it's more than one, return false: the LNC is violated.
        // * If it's none, return true: If the LNC were violated, it would be because of two naive
        //   citations by wunit.creator's earlier units. So the latest of those earlier units would
        //   already be violating the LNC itself, and thus would not have been added to the state.
        // * Otherwise store the unique naively cited fork in naive_by_wunit.
        let mut opt_naive_by_wunit = None;
        {
            // Returns true if any endorsed (according to wunit) unit cites the given unit.
            let seen_by_endorsed =
                |hash| wunit.endorsed.iter().any(|e_hash| self._sees(e_hash, hash));

            // Iterate over all units cited by wunit.
            let mut to_visit: Vec<_> = wunit.panorama.iter_correct_hashes().collect();
            // This set is a filter so that units don't get added to to_visit twice.
            let mut added_to_to_visit: HashSet<_> = to_visit.iter().cloned().collect();
            while let Some(hash) = to_visit.pop() {
                if seen_by_endorsed(hash) {
                    continue; // This unit and everything below is not cited naively.
                }
                let unit = self.unit(hash);
                match &unit.panorama[eq_idx] {
                    Observation::Correct(eq_hash) => {
                        // The unit (and everything it cites) can only see a single fork.
                        // No need to traverse further downward.
                        if !seen_by_endorsed(eq_hash) {
                            // The fork is cited naively!
                            match opt_naive_by_wunit {
                                // It's the first naively cited fork we found.
                                None => opt_naive_by_wunit = Some(eq_hash),
                                Some(other_hash) => {
                                    // If eq_hash is later than other_hash, it is the tip of the
                                    // same fork. If it is earlier, then other_hash is the tip.
                                    if self._sees_correct(eq_hash, other_hash) {
                                        opt_naive_by_wunit = Some(eq_hash);
                                    } else if !self._sees_correct(other_hash, eq_hash) {
                                        return false; // We found two incompatible forks!
                                    }
                                }
                            }
                        }
                    }
                    // No forks are cited by this unit. No need to traverse further.
                    Observation::None => (),
                    // The unit still sees the equivocator as faulty: We need to traverse further
                    // down the graph to find all cited forks.
                    Observation::Faulty => to_visit.extend(
                        unit.panorama
                            .iter_correct_hashes()
                            .filter(|hash| added_to_to_visit.insert(hash)),
                    ),
                }
            }
        }
        let naive_by_wunit = match opt_naive_by_wunit {
            None => return true, // No forks are cited naively by wunit.
            Some(naive_by_wunit) => naive_by_wunit,
>>>>>>> 264b0b09
        };

        // Iterate over all earlier units by wunit.creator, and find all forks by eq_idx they
        // naively cite. If any of those forks are incompatible with naive_by_wunit, the LNC is
        // violated.
        let mut opt_pred_hash = wunit.panorama[wunit.creator].correct();
        while let Some(pred_hash) = opt_pred_hash {
            let pred_unit = self.unit(pred_hash);
            // Returns true if any endorsed (according to pred_unit) unit cites the given unit.
            let seen_by_endorsed = |hash| {
                pred_unit
                    .endorsed
                    .iter()
                    .any(|e_hash| self._sees(e_hash, hash))
            };
            // Iterate over all units seen by pred_unit.
            let mut to_visit = vec![pred_hash];
            // This set is a filter so that units don't get added to to_visit twice.
            let mut added_to_to_visit: HashSet<_> = to_visit.iter().cloned().collect();
            while let Some(hash) = to_visit.pop() {
                if seen_by_endorsed(hash) {
                    continue; // This unit and everything below is not cited naively.
                }
                let unit = self.unit(hash);
                match &unit.panorama[eq_idx] {
                    Observation::Correct(eq_hash) => {
                        if !seen_by_endorsed(eq_hash)
<<<<<<< HEAD
                            && !self.is_compatible(eq_hash, &naive_by_wunit)
=======
                            && !self._is_compatible(eq_hash, naive_by_wunit)
>>>>>>> 264b0b09
                        {
                            return false;
                        }
                    }
                    // No forks are cited by this unit. No need to traverse further.
                    Observation::None => (),
                    // The unit still sees the equivocator as faulty: We need to traverse further
                    // down the graph to find all cited forks.
                    Observation::Faulty => to_visit.extend(
                        unit.panorama
                            .iter_correct_hashes()
                            .filter(|hash| added_to_to_visit.insert(hash)),
                    ),
                }
            }
            if !pred_unit.panorama[eq_idx].is_faulty() {
                // This unit and everything below sees only a single fork of the equivocator. If we
                // haven't found conflicting naively cited forks yet, there are none.
                return true;
            }
            opt_pred_hash = pred_unit.panorama[wunit.creator].correct();
        }
        true // No earlier messages, so no conflicting naively cited forks.
    }

    /// Returns whether the unit with `hash0` sees the one with `hash1` (i.e. `hash0 ≥ hash1`),
    /// and sees `hash1`'s creator as correct.
<<<<<<< HEAD
    pub(crate) fn sees_correct(&self, hash0: &C::Hash, hash1: &C::Hash) -> bool {
        hash0 == hash1 || self.unit(hash0).panorama.sees_correct(self, hash1)
    }

    /// Returns whether the unit with `hash0` sees the one with `hash1` (i.e. `hash0 ≥ hash1`).
    pub(crate) fn sees(&self, hash0: &C::Hash, hash1: &C::Hash) -> bool {
        hash0 == hash1 || self.unit(hash0).panorama.sees(self, hash1)
=======
    fn _sees_correct(&self, hash0: &C::Hash, hash1: &C::Hash) -> bool {
        hash0 == hash1 || self.unit(hash0).panorama._sees_correct(self, hash1)
    }

    /// Returns whether the unit with `hash0` sees the one with `hash1` (i.e. `hash0 ≥ hash1`).
    fn _sees(&self, hash0: &C::Hash, hash1: &C::Hash) -> bool {
        hash0 == hash1 || self.unit(hash0).panorama._sees(self, hash1)
>>>>>>> 264b0b09
    }

    // Returns whether the units with `hash0` and `hash1` see each other or are equal.
    fn _is_compatible(&self, hash0: &C::Hash, hash1: &C::Hash) -> bool {
        hash0 == hash1
            || self.unit(hash0).panorama._sees(self, hash1)
            || self.unit(hash1).panorama._sees(self, hash0)
    }

    /// Returns the panorama of the confirmation for the leader unit `vhash`.
    ///
    /// Returns `None` if we are not supposed to confirm the proposal.
    pub(crate) fn confirmation_panorama(
        &self,
        own_idx: ValidatorIndex,
        uhash: &C::Hash,
    ) -> Option<Panorama<C>> {
        let proposal = self.unit(uhash);
        let mut panorama;
        if let Some(prev_hash) = self.panorama().get(own_idx).correct().cloned() {
            // If proposal doesn't see our own previous vote, don't confirm it.
            if !proposal.panorama.sees(self, &prev_hash) {
                return None;
            }
        }
        panorama = proposal.panorama.clone();
        panorama[proposal.creator] = Observation::Correct(*uhash);
        for faulty_v in self.faulty_validators() {
            panorama[faulty_v] = Observation::Faulty;
        }
        Some(panorama)
    }
}

/// Returns the round length, given the round exponent.
pub(super) fn round_len(round_exp: u8) -> TimeDiff {
    TimeDiff::from(1 << round_exp)
}

/// Returns the time at which the round with the given timestamp and round exponent began.
///
/// The boundaries of rounds with length `1 << round_exp` are multiples of that length, in
/// milliseconds since the epoch. So the beginning of the current round is the greatest multiple
/// of `1 << round_exp` that is less or equal to `timestamp`.
pub(crate) fn round_id(timestamp: Timestamp, round_exp: u8) -> Timestamp {
    // The greatest multiple less or equal to the timestamp is the timestamp with the last
    // `round_exp` bits set to zero.
    (timestamp >> round_exp) << round_exp
}

/// Returns the base-2 logarithm of `x`, rounded down,
/// i.e. the greatest `i` such that `2.pow(i) <= x`.
fn log2(x: u64) -> u32 {
    // The least power of two that is strictly greater than x.
    let next_pow2 = (x + 1).next_power_of_two();
    // It's twice as big as the greatest power of two that is less or equal than x.
    let prev_pow2 = next_pow2 >> 1;
    // The number of trailing zeros is its base-2 logarithm.
    prev_pow2.trailing_zeros()
}

/// Returns a pseudorandom `u64` betweend `1` and `upper` (inclusive).
fn leader_prng(upper: u64, seed: u64) -> u64 {
    ChaCha8Rng::seed_from_u64(seed).gen_range(0, upper) + 1
}<|MERGE_RESOLUTION|>--- conflicted
+++ resolved
@@ -18,11 +18,7 @@
 use std::{
     borrow::Borrow,
     cmp::Ordering,
-<<<<<<< HEAD
-    collections::{BTreeSet, HashMap, HashSet},
-=======
     collections::{BTreeMap, BTreeSet, HashMap, HashSet},
->>>>>>> 264b0b09
     convert::identity,
     iter,
 };
@@ -461,28 +457,9 @@
     /// If, after adding, we have collected enough endorsements to consider unit _endorsed_,
     /// it will be *upgraded* to fully endorsed.
     pub(crate) fn add_endorsements(&mut self, endorsements: Endorsements<C>) {
-<<<<<<< HEAD
-        let uhash = *endorsements.unit();
-        let validator_count = self.validator_count();
-        info!("Received endorsements of {:?}", uhash);
-        {
-            let entry = self
-                .incomplete_endorsements
-                .entry(uhash)
-                .or_insert_with(|| Vec::with_capacity(validator_count));
-            for (vid, signature) in endorsements.endorsers {
-                // Add endorsements from validators we haven't seen endorsement yet.
-                if !entry.iter().any(|e| e.validator_idx() == vid) {
-                    let endorsement =
-                        SignedEndorsement::new(Endorsement::new(uhash, vid), signature);
-                    entry.push(endorsement)
-                }
-            }
-=======
         let unit = *endorsements.unit();
         if self.endorsements.contains_key(&unit) {
             return; // We already have a sufficient number of endorsements.
->>>>>>> 264b0b09
         }
         info!("Received endorsements of {:?}", unit);
         self.incomplete_endorsements
@@ -495,27 +472,22 @@
             .sum();
         // Stake required to consider unit to be endorsed.
         let threshold = self.total_weight() / 2;
-<<<<<<< HEAD
-        let endorsed: Weight = self
-            .incomplete_endorsements
-            .get(&uhash)
-            .unwrap()
-            .iter()
-            .map(|e| {
-                let v_id = e.validator_idx();
-                self.weight(v_id)
-            })
-            .sum();
         if endorsed > threshold {
-            info!(%uhash, "Unit endorsed by at least 50% of validators, by weight.");
-            self.endorsed(uhash);
+            info!(%unit, "Unit endorsed by at least 1/2 of validators.");
+            self.endorsed(unit);
         }
     }
 
     /// Updates the state on newly endorsed unit.
     fn endorsed(&mut self, uhash: C::Hash) {
-        let fully_endorsed = self.incomplete_endorsements.remove(&uhash).unwrap();
-        self.endorsements.insert(uhash, fully_endorsed);
+        let mut fully_endorsed = self.incomplete_endorsements.remove(&uhash).unwrap();
+        let endorsed_map = self
+            .weights()
+            .keys()
+            .map(|vidx| fully_endorsed.remove(&vidx))
+            .collect();
+        self.endorsements.insert(uhash, endorsed_map);
+        // When unit gets endorsed, it becomes safe to cite.
         let creator = self.unit(&uhash).creator;
 
         if self.citable_panorama().next_seq_num(self, creator) >= self.unit(&uhash).seq_number {
@@ -556,20 +528,6 @@
 
             // Enqueue all of its panorama.
             to_visit.extend(self.unit(&hash).panorama.iter_correct_hashes());
-=======
-        if endorsed > threshold {
-            info!(%unit, "Unit endorsed by at least 1/2 of validators.");
-            let mut fully_endorsed = self.incomplete_endorsements.remove(&unit).unwrap();
-            let endorsed_map = self
-                .weights()
-                .keys()
-                .map(|vidx| fully_endorsed.remove(&vidx))
-                .collect();
-            self.endorsements.insert(unit, endorsed_map);
-            // When unit gets endorsed, it becomes safe to cite.
-            let creator = self.unit(&unit).creator;
-            self.panoramas.endorsed(creator, unit);
->>>>>>> 264b0b09
         }
     }
 
@@ -737,7 +695,7 @@
             }
         }
         for hash in &wunit.endorsed {
-            if !wunit.panorama._sees(self, hash) {
+            if !wunit.panorama.sees(self, hash) {
                 return Err(UnitError::EndorsedButUnseen {
                     hash: format!("{:?}", hash),
                     wire_unit: format!("{:?}", wunit),
@@ -884,11 +842,7 @@
         // Now add all remaining endorsed units. Since the pan.sees check is expensive, do it only
         // for the ones that are actually new.
         for hash in self.endorsements.keys() {
-<<<<<<< HEAD
             if !result.contains(hash) && pan.sees(self, hash) {
-=======
-            if !result.contains(hash) && pan._sees(self, hash) {
->>>>>>> 264b0b09
                 result.insert(*hash);
             }
         }
@@ -907,79 +861,13 @@
             .find(|eq_idx| !self.satisfies_lnc_for(wunit, *eq_idx))
     }
 
-    // Stub, replace with `_satisfies_lnc_for`
-    fn satisfies_lnc_for(&self, _wunit: &WireUnit<C>, _eq_idx: ValidatorIndex) -> bool {
-        true
-    }
-
     /// Returns `true` if there is at most one fork by the validator `eq_idx` that is cited naively
     /// by `wunit` or earlier units by the same creator.
-<<<<<<< HEAD
     fn satisfies_lnc_for(&self, wunit: &WireUnit<C>, eq_idx: ValidatorIndex) -> bool {
         let naive_by_wunit = match lnc::find_forks(&wunit.panorama, &wunit.endorsed, eq_idx, self) {
             LncForks::Multiple => return false, // More than one fork is cited naively by wunit.
             LncForks::None => return true,      // No forks are cited naively by wunit.
             LncForks::Single(naive_by_wunit) => naive_by_wunit,
-=======
-    fn _satisfies_lnc_for(&self, wunit: &WireUnit<C>, eq_idx: ValidatorIndex) -> bool {
-        // Find all forks by eq_idx that are cited naively by wunit itself.
-        // * If it's more than one, return false: the LNC is violated.
-        // * If it's none, return true: If the LNC were violated, it would be because of two naive
-        //   citations by wunit.creator's earlier units. So the latest of those earlier units would
-        //   already be violating the LNC itself, and thus would not have been added to the state.
-        // * Otherwise store the unique naively cited fork in naive_by_wunit.
-        let mut opt_naive_by_wunit = None;
-        {
-            // Returns true if any endorsed (according to wunit) unit cites the given unit.
-            let seen_by_endorsed =
-                |hash| wunit.endorsed.iter().any(|e_hash| self._sees(e_hash, hash));
-
-            // Iterate over all units cited by wunit.
-            let mut to_visit: Vec<_> = wunit.panorama.iter_correct_hashes().collect();
-            // This set is a filter so that units don't get added to to_visit twice.
-            let mut added_to_to_visit: HashSet<_> = to_visit.iter().cloned().collect();
-            while let Some(hash) = to_visit.pop() {
-                if seen_by_endorsed(hash) {
-                    continue; // This unit and everything below is not cited naively.
-                }
-                let unit = self.unit(hash);
-                match &unit.panorama[eq_idx] {
-                    Observation::Correct(eq_hash) => {
-                        // The unit (and everything it cites) can only see a single fork.
-                        // No need to traverse further downward.
-                        if !seen_by_endorsed(eq_hash) {
-                            // The fork is cited naively!
-                            match opt_naive_by_wunit {
-                                // It's the first naively cited fork we found.
-                                None => opt_naive_by_wunit = Some(eq_hash),
-                                Some(other_hash) => {
-                                    // If eq_hash is later than other_hash, it is the tip of the
-                                    // same fork. If it is earlier, then other_hash is the tip.
-                                    if self._sees_correct(eq_hash, other_hash) {
-                                        opt_naive_by_wunit = Some(eq_hash);
-                                    } else if !self._sees_correct(other_hash, eq_hash) {
-                                        return false; // We found two incompatible forks!
-                                    }
-                                }
-                            }
-                        }
-                    }
-                    // No forks are cited by this unit. No need to traverse further.
-                    Observation::None => (),
-                    // The unit still sees the equivocator as faulty: We need to traverse further
-                    // down the graph to find all cited forks.
-                    Observation::Faulty => to_visit.extend(
-                        unit.panorama
-                            .iter_correct_hashes()
-                            .filter(|hash| added_to_to_visit.insert(hash)),
-                    ),
-                }
-            }
-        }
-        let naive_by_wunit = match opt_naive_by_wunit {
-            None => return true, // No forks are cited naively by wunit.
-            Some(naive_by_wunit) => naive_by_wunit,
->>>>>>> 264b0b09
         };
 
         // Iterate over all earlier units by wunit.creator, and find all forks by eq_idx they
@@ -993,7 +881,7 @@
                 pred_unit
                     .endorsed
                     .iter()
-                    .any(|e_hash| self._sees(e_hash, hash))
+                    .any(|e_hash| self.sees(e_hash, hash))
             };
             // Iterate over all units seen by pred_unit.
             let mut to_visit = vec![pred_hash];
@@ -1007,11 +895,7 @@
                 match &unit.panorama[eq_idx] {
                     Observation::Correct(eq_hash) => {
                         if !seen_by_endorsed(eq_hash)
-<<<<<<< HEAD
-                            && !self.is_compatible(eq_hash, &naive_by_wunit)
-=======
-                            && !self._is_compatible(eq_hash, naive_by_wunit)
->>>>>>> 264b0b09
+                            && !self._is_compatible(eq_hash, &naive_by_wunit)
                         {
                             return false;
                         }
@@ -1039,7 +923,6 @@
 
     /// Returns whether the unit with `hash0` sees the one with `hash1` (i.e. `hash0 ≥ hash1`),
     /// and sees `hash1`'s creator as correct.
-<<<<<<< HEAD
     pub(crate) fn sees_correct(&self, hash0: &C::Hash, hash1: &C::Hash) -> bool {
         hash0 == hash1 || self.unit(hash0).panorama.sees_correct(self, hash1)
     }
@@ -1047,22 +930,11 @@
     /// Returns whether the unit with `hash0` sees the one with `hash1` (i.e. `hash0 ≥ hash1`).
     pub(crate) fn sees(&self, hash0: &C::Hash, hash1: &C::Hash) -> bool {
         hash0 == hash1 || self.unit(hash0).panorama.sees(self, hash1)
-=======
-    fn _sees_correct(&self, hash0: &C::Hash, hash1: &C::Hash) -> bool {
-        hash0 == hash1 || self.unit(hash0).panorama._sees_correct(self, hash1)
-    }
-
-    /// Returns whether the unit with `hash0` sees the one with `hash1` (i.e. `hash0 ≥ hash1`).
-    fn _sees(&self, hash0: &C::Hash, hash1: &C::Hash) -> bool {
-        hash0 == hash1 || self.unit(hash0).panorama._sees(self, hash1)
->>>>>>> 264b0b09
     }
 
     // Returns whether the units with `hash0` and `hash1` see each other or are equal.
     fn _is_compatible(&self, hash0: &C::Hash, hash1: &C::Hash) -> bool {
-        hash0 == hash1
-            || self.unit(hash0).panorama._sees(self, hash1)
-            || self.unit(hash1).panorama._sees(self, hash0)
+        hash0 == hash1 || self.unit(hash0).panorama.sees(self, hash1)
     }
 
     /// Returns the panorama of the confirmation for the leader unit `vhash`.
