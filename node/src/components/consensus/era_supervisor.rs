//! Consensus service is a component that will be communicating with the reactor.
//! It will receive events (like incoming message event or create new message event)
//! and propagate them to the underlying consensus protocol.
//! It tries to know as little as possible about the underlying consensus. The only thing
//! it assumes is the concept of era/epoch and that each era runs separate consensus instance.
//! Most importantly, it doesn't care about what messages it's forwarding.

mod era;
mod era_id;

use std::{
    collections::{BTreeMap, BTreeSet, HashMap, HashSet, VecDeque},
    convert::TryInto,
    fmt::{self, Debug, Formatter},
    fs, io,
    path::PathBuf,
    sync::Arc,
    time::Duration,
};

use anyhow::Error;
use blake2::{
    digest::{Update, VariableOutput},
    VarBlake2b,
};
use datasize::DataSize;
use futures::FutureExt;
use itertools::Itertools;
use prometheus::Registry;
use rand::Rng;
use tracing::{debug, error, info, trace, warn};

use casper_types::{AsymmetricType, ProtocolVersion, PublicKey, SecretKey, U512};

use crate::{
<<<<<<< HEAD
    components::{
        consensus::{
            candidate_block::CandidateBlock,
            cl_context::{ClContext, Keypair},
            config::ProtocolConfig,
            consensus_protocol::{
                BlockContext, ConsensusProtocol, EraReport, FinalizedBlock as CpFinalizedBlock,
                ProtocolOutcome, ProtocolOutcomes,
            },
            metrics::ConsensusMetrics,
            traits::{ConsensusValueT, NodeIdT},
            ActionId, Config, ConsensusMessage, Event, ReactorEventT, TimerId,
        },
        contract_runtime::EraValidatorsRequest,
    },
    crypto::hash::Digest,
    effect::{
        requests::{BlockValidationRequest, ConsensusRequest, StorageRequest},
        EffectBuilder, EffectExt, EffectOptionExt, Effects, Responder,
    },
    fatal,
    types::{
        ActivationPoint, Block, BlockHash, BlockHeader, BlockLike, DeployHash, DeployMetadata,
        FinalitySignature, FinalizedBlock, ProtoBlock, TimeDiff, Timestamp,
=======
    components::consensus::{
        cl_context::{ClContext, Keypair},
        config::ProtocolConfig,
        consensus_protocol::{
            ConsensusProtocol, EraReport, FinalizedBlock as CpFinalizedBlock, ProposedBlock,
            ProtocolOutcome, ProtocolOutcomes,
        },
        metrics::ConsensusMetrics,
        traits::NodeIdT,
        ActionId, Config, ConsensusMessage, Event, NewBlockPayload, ReactorEventT, ResolveValidity,
        TimerId,
    },
    crypto::hash::Digest,
    effect::{
        requests::{BlockValidationRequest, StorageRequest},
        EffectBuilder, EffectExt, Effects, Responder,
    },
    fatal,
    types::{
        ActivationPoint, BlockHash, BlockHeader, DeployHash, FinalitySignature, FinalizedBlock,
        TimeDiff, Timestamp,
>>>>>>> d35ae61c
    },
    utils::WithDir,
    NodeRng,
};

pub use self::{era::Era, era_id::EraId};

/// The delay in milliseconds before we shutdown after the number of faulty validators exceeded the
/// fault tolerance threshold.
const FTT_EXCEEDED_SHUTDOWN_DELAY_MILLIS: u64 = 60 * 1000;

type ConsensusConstructor<I> = dyn Fn(
    Digest,                                       // the era's unique instance ID
    BTreeMap<PublicKey, U512>,                    // validator weights
    &HashSet<PublicKey>,                          // slashed validators that are banned in this era
    &ProtocolConfig,                              // the network's chainspec
    &Config,                                      // The consensus part of the node config.
    Option<&dyn ConsensusProtocol<I, ClContext>>, // previous era's consensus instance
    Timestamp,                                    // start time for this era
    u64,                                          // random seed
    Timestamp,                                    // now timestamp
) -> (
    Box<dyn ConsensusProtocol<I, ClContext>>,
    Vec<ProtocolOutcome<I, ClContext>>,
) + Send;

#[derive(DataSize)]
pub struct EraSupervisor<I> {
    /// A map of active consensus protocols.
    /// A value is a trait so that we can run different consensus protocol instances per era.
    ///
    /// This map always contains exactly `2 * bonded_eras + 1` entries, with the last one being the
    /// current one.
    active_eras: HashMap<EraId, Era<I>>,
    secret_signing_key: Arc<SecretKey>,
    pub(super) public_signing_key: PublicKey,
    current_era: EraId,
    protocol_config: ProtocolConfig,
    config: Config,
    #[data_size(skip)] // Negligible for most closures, zero for functions.
    new_consensus: Box<ConsensusConstructor<I>>,
    node_start_time: Timestamp,
    /// The height of the next block to be finalized.
    /// We keep that in order to be able to signal to the Block Proposer how many blocks have been
    /// finalized when we request a new block. This way the Block Proposer can know whether it's up
    /// to date, or whether it has to wait for more finalized blocks before responding.
    /// This value could be obtained from the consensus instance in a relevant era, but caching it
    /// here is the easiest way of achieving the desired effect.
    next_block_height: u64,
    /// The height of the next block to be executed. If this falls too far behind, we pause.
    next_executed_height: u64,
    #[data_size(skip)]
    metrics: ConsensusMetrics,
    // TODO: discuss this quick fix
    finished_joining: bool,
    /// The path to the folder where unit hash files will be stored.
    unit_hashes_folder: PathBuf,
    /// The next upgrade activation point. When the era immediately before the activation point is
    /// deactivated, the era supervisor indicates that the node should stop running to allow an
    /// upgrade.
    next_upgrade_activation_point: Option<ActivationPoint>,
    /// If true, the process should stop execution to allow an upgrade to proceed.
    stop_for_upgrade: bool,
    /// Set to true when InitializeEras is handled.
    /// TODO: A temporary field. Shouldn't be needed once the Joiner doesn't have a consensus
    /// component.
    is_initialized: bool,
    /// TODO: Remove once the era supervisor is removed from the Joiner reactor.
    pub(crate) enqueued_requests: VecDeque<ConsensusRequest>,
}

impl<I> Debug for EraSupervisor<I> {
    fn fmt(&self, formatter: &mut Formatter) -> fmt::Result {
        let ae: Vec<_> = self.active_eras.keys().collect();
        write!(formatter, "EraSupervisor {{ active_eras: {:?}, .. }}", ae)
    }
}

impl<I> EraSupervisor<I>
where
    I: NodeIdT,
{
    /// Creates a new `EraSupervisor`, starting in the indicated current era.
    #[allow(clippy::too_many_arguments)]
    pub(crate) fn new<REv: ReactorEventT<I>>(
        timestamp: Timestamp,
        current_era: EraId,
        config: WithDir<Config>,
        effect_builder: EffectBuilder<REv>,
        protocol_config: ProtocolConfig,
        initial_state_root_hash: Digest,
        next_upgrade_activation_point: Option<ActivationPoint>,
        registry: &Registry,
        new_consensus: Box<ConsensusConstructor<I>>,
    ) -> Result<(Self, Effects<Event<I>>), Error> {
        if current_era < protocol_config.last_activation_point {
            panic!(
                "Current era ({:?}) is before the last activation point ({:?}) - no eras would \
                be instantiated!",
                current_era, protocol_config.last_activation_point
            );
        }
        let unit_hashes_folder = config.with_dir(config.value().unit_hashes_folder.clone());
        let (root, config) = config.into_parts();
        let secret_signing_key = Arc::new(config.secret_key_path.clone().load(root)?);
        let public_signing_key = PublicKey::from(secret_signing_key.as_ref());
        info!(our_id = %public_signing_key, "EraSupervisor pubkey",);
        let metrics = ConsensusMetrics::new(registry)
            .expect("failure to setup and register ConsensusMetrics");
        let protocol_version = ProtocolVersion::from_parts(
            protocol_config.protocol_version.major as u32,
            protocol_config.protocol_version.minor as u32,
            protocol_config.protocol_version.patch as u32,
        );
        let activation_era_id = protocol_config.last_activation_point;
        let auction_delay = protocol_config.auction_delay;

        let era_supervisor = Self {
            active_eras: Default::default(),
            secret_signing_key,
            public_signing_key,
            current_era,
            protocol_config,
            config,
            new_consensus,
            node_start_time: Timestamp::now(),
            next_block_height: 0,
            metrics,
            finished_joining: false,
            unit_hashes_folder,
            next_upgrade_activation_point,
            stop_for_upgrade: false,
            next_executed_height: 0,
            is_initialized: false,
            enqueued_requests: Default::default(),
        };

        let bonded_eras = era_supervisor.bonded_eras();
        let era_ids: Vec<EraId> = era_supervisor
            .iter_past(current_era, era_supervisor.bonded_eras() * 3)
            .collect();

        // Asynchronously collect the information needed to initialize all recent eras.
        let effects = async move {
            info!(?era_ids, "collecting key blocks and booking blocks");

            let key_blocks = effect_builder
                .collect_key_block_headers(era_ids.iter().cloned())
                .await
                .expect("should have all the key blocks in storage");

            let booking_blocks = collect_booking_block_hashes(
                effect_builder,
                era_ids.clone(),
                auction_delay,
                activation_era_id,
            )
            .await;

            if current_era > activation_era_id + bonded_eras * 2 {
                // All eras can be initialized using the key blocks only.
                (key_blocks, booking_blocks, Default::default())
            } else {
                // We need the validator set for the activation era from some protocol state.
                let state_root_hash = if activation_era_id == current_era {
                    // The activation era is the current one, so the initial state root hash
                    // contains its validator set.
                    initial_state_root_hash
                } else if activation_era_id.is_genesis() {
                    // To initialize the first era, we can use the global state of the first block.
                    *effect_builder
                        .get_block_at_height_local(0)
                        .await
                        .expect("missing block in genesis era")
                        .state_root_hash()
                } else {
                    // The first block in the activation era contains the validator set.
                    let block_height = if activation_era_id.is_genesis() {
                        0
                    } else {
                        &key_blocks[&activation_era_id].height() + 1
                    };
                    *effect_builder
                        .get_block_at_height_local(block_height)
                        .await
                        .expect("missing block in activation era")
                        .state_root_hash()
                };
                let validators_request =
                    EraValidatorsRequest::new(state_root_hash.into(), protocol_version);
                let validators = effect_builder
                    .get_era_validators(validators_request)
                    .await
                    .expect("get validator map from global state")
                    .remove(&activation_era_id.0)
                    .expect("get validators for activation era");
                (key_blocks, booking_blocks, validators)
            }
        }
        .event(
            move |(key_blocks, booking_blocks, validators)| Event::InitializeEras {
                key_blocks,
                booking_blocks,
                validators,
                timestamp,
            },
        );

        Ok((era_supervisor, effects))
    }

    /// Returns a temporary container with this `EraSupervisor`, `EffectBuilder` and random number
    /// generator, for handling events.
    pub(super) fn handling_wrapper<'a, REv: ReactorEventT<I>>(
        &'a mut self,
        effect_builder: EffectBuilder<REv>,
        rng: &'a mut NodeRng,
    ) -> EraSupervisorHandlingWrapper<'a, I, REv> {
        EraSupervisorHandlingWrapper {
            era_supervisor: self,
            effect_builder,
            rng,
        }
    }

    fn era_seed(booking_block_hash: BlockHash, key_block_seed: Digest) -> u64 {
        let mut result = [0; Digest::LENGTH];
        let mut hasher = VarBlake2b::new(Digest::LENGTH).expect("should create hasher");

        hasher.update(booking_block_hash);
        hasher.update(key_block_seed);

        hasher.finalize_variable(|slice| {
            result.copy_from_slice(slice);
        });

        u64::from_le_bytes(result[0..std::mem::size_of::<u64>()].try_into().unwrap())
    }

    /// Returns an iterator over era IDs of `num_eras` past eras, plus the provided one.
    pub(crate) fn iter_past(&self, era_id: EraId, num_eras: u64) -> impl Iterator<Item = EraId> {
        (self
            .protocol_config
            .last_activation_point
            .max(era_id.saturating_sub(num_eras))
            .0..=era_id.0)
            .map(EraId)
    }

    /// Returns an iterator over era IDs of `num_eras` past eras, excluding the provided one.
    pub(crate) fn iter_past_other(
        &self,
        era_id: EraId,
        num_eras: u64,
    ) -> impl Iterator<Item = EraId> {
        (self
            .protocol_config
            .last_activation_point
            .max(era_id.saturating_sub(num_eras))
            .0..era_id.0)
            .map(EraId)
    }

    /// Starts a new era; panics if it already exists.
    #[allow(clippy::too_many_arguments)] // FIXME
    fn new_era(
        &mut self,
        era_id: EraId,
        timestamp: Timestamp,
        validators: BTreeMap<PublicKey, U512>,
        newly_slashed: Vec<PublicKey>,
        slashed: HashSet<PublicKey>,
        seed: u64,
        start_time: Timestamp,
        start_height: u64,
    ) -> Vec<ProtocolOutcome<I, ClContext>> {
        if self.active_eras.contains_key(&era_id) {
            panic!("{} already exists", era_id);
        }
<<<<<<< HEAD
        self.current_era = era_id;
        self.metrics.current_era.set(self.current_era.0 as i64);
=======
>>>>>>> d35ae61c
        let instance_id = instance_id(&self.protocol_config, era_id);

        info!(
            ?validators,
            %start_time,
            %timestamp,
            %start_height,
            %instance_id,
            era = era_id.0,
            "starting era",
        );

        // Activate the era if this node was already running when the era began, it is still
        // ongoing based on its minimum duration, and we are one of the validators.
<<<<<<< HEAD
        let our_id = self.public_signing_key;
        let should_activate = if !validators.contains_key(&our_id) {
            info!(era = era_id.0, %our_id, "not voting; not a validator");
            false
        } else if !self.finished_joining {
            info!(era = era_id.0, %our_id, "not voting; still joining");
=======
        let our_id = &self.public_signing_key;
        let should_activate = if self.current_era > era_id {
            trace!(
                era = era_id.value(),
                current_era = self.current_era.value(),
                "not voting; initializing past era"
            );
            false
        } else if !validators.contains_key(&our_id) {
            info!(era = era_id.value(), %our_id, "not voting; not a validator");
>>>>>>> d35ae61c
            false
        } else {
            info!(era = era_id.0, %our_id, "start voting");
            true
        };
        if era_id > self.current_era {
            self.current_era = era_id;
            self.metrics.current_era.set(era_id.value() as i64);
        }

        let prev_era = era_id
            .checked_sub(1)
            .and_then(|last_era_id| self.active_eras.get(&last_era_id));

        let (mut consensus, mut outcomes) = (self.new_consensus)(
            instance_id,
            validators.clone(),
            &slashed,
            &self.protocol_config,
            &self.config,
            prev_era.map(|era| &*era.consensus),
            start_time,
            seed,
            timestamp,
        );

        if should_activate {
<<<<<<< HEAD
            let secret = Keypair::new(self.secret_signing_key.clone(), our_id);
            let unit_hash_file = self.unit_hashes_folder.join(format!(
                "unit_hash_{:?}_{}.dat",
                instance_id,
                self.public_signing_key.to_hex()
            ));
=======
            let secret = Keypair::new(self.secret_signing_key.clone(), our_id.clone());
>>>>>>> d35ae61c
            outcomes.extend(consensus.activate_validator(
                our_id,
                secret,
<<<<<<< HEAD
                timestamp,
                Some(unit_hash_file),
=======
                now,
                Some(self.unit_hash_file(&instance_id)),
>>>>>>> d35ae61c
            ))
        }

        let era = Era::new(
            consensus,
            start_time,
            start_height,
            newly_slashed,
            slashed,
            validators,
        );
        let _ = self.active_eras.insert(era_id, era);
        let oldest_bonded_era_id = oldest_bonded_era(&self.protocol_config, era_id);
        // Clear the obsolete data from the era whose validators are unbonded now. We only retain
        // the information necessary to validate evidence that units in still-bonded eras may refer
        // to for cross-era slashing.
        if let Some(evidence_only_era_id) = oldest_bonded_era_id.checked_sub(1) {
            trace!(era = evidence_only_era_id.0, "clearing unbonded era");
            if let Some(era) = self.active_eras.get_mut(&evidence_only_era_id) {
                era.consensus.set_evidence_only();
            }
        }
        // Remove the era that has become obsolete now: The oldest bonded era could still receive
        // units that refer to evidence from any era that was bonded when it was the current one.
        let oldest_evidence_era_id = oldest_bonded_era(&self.protocol_config, oldest_bonded_era_id);
        if let Some(obsolete_era_id) = oldest_evidence_era_id.checked_sub(1) {
<<<<<<< HEAD
            trace!(era = obsolete_era_id.0, "removing obsolete era");
            self.active_eras.remove(&obsolete_era_id);
=======
            if let Some(era) = self.active_eras.remove(&obsolete_era_id) {
                trace!(era = obsolete_era_id.value(), "removing obsolete era");
                match fs::remove_file(self.unit_hash_file(era.consensus.instance_id())) {
                    Ok(_) => {}
                    Err(err) => match err.kind() {
                        io::ErrorKind::NotFound => {}
                        err => warn!(?err, "could not delete unit hash file"),
                    },
                }
            }
>>>>>>> d35ae61c
        }

        outcomes
    }

    /// Returns `true` if the specified era is active and bonded.
    fn is_bonded(&self, era_id: EraId) -> bool {
        era_id.0 + self.bonded_eras() >= self.current_era.0 && era_id <= self.current_era
    }

    /// Returns whether the validator with the given public key is bonded in that era.
    fn is_validator_in(&self, pub_key: &PublicKey, era_id: EraId) -> bool {
        let has_validator = |era: &Era<I>| era.validators().contains_key(&pub_key);
        self.active_eras.get(&era_id).map_or(false, has_validator)
    }

    /// Returns the most recent active era.
    #[cfg(test)]
    pub(crate) fn current_era(&self) -> EraId {
        self.current_era
    }

    /// To be called when we transition from the joiner to the validator reactor.
    pub(crate) fn finished_joining(&mut self, now: Timestamp) -> ProtocolOutcomes<I, ClContext> {
        self.finished_joining = true;
        let secret = Keypair::new(self.secret_signing_key.clone(), self.public_signing_key);
        let public_key = self.public_signing_key;
        let unit_hashes_folder = self.unit_hashes_folder.clone();
        self.active_eras
            .get_mut(&self.current_era)
            .map(|era| {
                if era.validators().contains_key(&public_key) {
                    let instance_id = *era.consensus.instance_id();
                    let unit_hash_file = unit_hashes_folder.join(format!(
                        "unit_hash_{:?}_{}.dat",
                        instance_id,
                        public_key.to_hex()
                    ));
                    era.consensus
                        .activate_validator(public_key, secret, now, Some(unit_hash_file))
                } else {
                    Vec::new()
                }
            })
            .unwrap_or_default()
    }

    pub(crate) fn stop_for_upgrade(&self) -> bool {
        self.stop_for_upgrade
    }

    /// Updates `next_executed_height` based on the given block header, and unpauses consensus if
    /// block execution has caught up with finalization.
    fn executed_block(&mut self, block_header: &BlockHeader) {
        self.next_executed_height = self.next_executed_height.max(block_header.height() + 1);
        self.update_consensus_pause();
    }

    /// Pauses or unpauses consensus: Whenever the last executed block is too far behind the last
    /// finalized block, we suspend consensus.
    fn update_consensus_pause(&mut self) {
        let paused = self
            .next_block_height
            .saturating_sub(self.next_executed_height)
            > self.config.max_execution_delay;
        match self.active_eras.get_mut(&self.current_era) {
            Some(era) => era.set_paused(paused),
            None => error!(era = self.current_era.0, "current era not initialized"),
        }
    }

    pub(crate) fn recreate_timers<'a, REv: ReactorEventT<I>>(
        &'a mut self,
        effect_builder: EffectBuilder<REv>,
        rng: &'a mut NodeRng,
    ) -> Effects<Event<I>> {
        let current_era = self.current_era;
        trace!(?current_era, "recreating timers");
        let outcomes = self.active_eras[&current_era].consensus.recreate_timers();
        self.handling_wrapper(effect_builder, rng)
            .handle_consensus_outcomes(current_era, outcomes)
    }

    /// Returns true if initialization of the first eras is finished.
    pub(crate) fn is_initialized(&self) -> bool {
        self.is_initialized
    }

    fn handle_initialize_eras(
        &mut self,
        key_blocks: HashMap<EraId, BlockHeader>,
        booking_blocks: HashMap<EraId, BlockHash>,
        activation_era_validators: BTreeMap<PublicKey, U512>,
        timestamp: Timestamp,
    ) -> HashMap<EraId, ProtocolOutcomes<I, ClContext>> {
        let mut result_map = HashMap::new();

        for era_id in self.iter_past(self.current_era, self.bonded_eras() * 2) {
            let newly_slashed;
            let validators;
            let start_height;
            let era_start_time;
            let seed;

            let booking_block_hash = booking_blocks
                .get(&era_id)
                .expect("should have booking block");

            if era_id.is_genesis() {
                newly_slashed = vec![];
                // The validator set was read from the global state: there's no key block for era 0.
                validators = activation_era_validators.clone();
                start_height = 0;
                era_start_time = self
                    .protocol_config
                    .genesis_timestamp
                    .expect("must have genesis start time if era ID is 0");
                seed = 0;
            } else {
                // If this is not era 0, there must be a key block for it.
                let key_block = key_blocks.get(&era_id).expect("missing key block");
                start_height = key_block.height() + 1;
                era_start_time = key_block.timestamp();
                seed = Self::era_seed(*booking_block_hash, key_block.accumulated_seed());
                if era_id == self.protocol_config.last_activation_point {
                    // After an upgrade or emergency restart, we don't do cross-era slashing.
                    newly_slashed = vec![];
                    // And we read the validator sets from the global state, because the key block
                    // might have been overwritten by the upgrade/restart.
                    validators = activation_era_validators.clone();
                } else {
                    // If it's neither genesis nor upgrade nor restart, we use the validators from
                    // the key block and ban validators that were slashed in previous eras.
                    newly_slashed = key_block
                        .era_end()
                        .expect("key block must be a switch block")
                        .equivocators
                        .clone();
                    validators = key_block
                        .next_era_validator_weights()
                        .expect("missing validators from key block")
                        .clone();
                }
            }

            let slashed = self
                .iter_past(era_id, self.bonded_eras())
                .filter_map(|old_id| key_blocks.get(&old_id).and_then(|bhdr| bhdr.era_end()))
                .flat_map(|era_end| era_end.equivocators.clone())
                .collect();

            let results = self.new_era(
                era_id,
                timestamp,
                validators,
                newly_slashed,
                slashed,
                seed,
                era_start_time,
                start_height,
            );
            result_map.insert(era_id, results);
        }

        self.is_initialized = true;
        self.next_block_height = self.active_eras[&self.current_era].start_height;
        result_map
    }

    /// The number of past eras whose validators are still bonded. After this many eras, a former
    /// validator is allowed to withdraw their stake, so their signature can't be trusted anymore.
    ///
    /// A node keeps `2 * bonded_eras` past eras around, because the oldest bonded era could still
    /// receive blocks that refer to `bonded_eras` before that.
    fn bonded_eras(&self) -> u64 {
        bonded_eras(&self.protocol_config)
    }

    /// Returns the path to the era's unit hash file.
    fn unit_hash_file(&self, instance_id: &Digest) -> PathBuf {
        self.unit_hashes_folder.join(format!(
            "unit_hash_{:?}_{}.dat",
            instance_id,
            self.public_signing_key.to_hex()
        ))
    }
}

/// Returns an era ID in which the booking block for `era_id` lives, if we can use it.
/// Booking block for era N is the switch block (the last block) in era N – AUCTION_DELAY - 1.
/// To find it, we get the start height of era N - AUCTION_DELAY and subtract 1.
/// We make sure not to use an era ID below the last upgrade activation point, because we will
/// not have instances of eras from before that.
///
/// We can't use it if it is:
/// * before Genesis
/// * before upgrade
/// * before emergency restart
/// In those cases, returns `None`.
fn valid_booking_block_era_id(
    era_id: EraId,
    auction_delay: u64,
    last_activation_point: EraId,
) -> Option<EraId> {
    let after_booking_era_id = era_id.saturating_sub(auction_delay);

    // If we would have gone below the last activation point (the first `AUCTION_DELAY ` eras after
    // an upgrade), we return `None` as there are no booking blocks there that we can use – we
    // can't use anything from before an upgrade.
    // NOTE that it's OK if `booking_era_id` == `last_activation_point`.
    (after_booking_era_id > last_activation_point).then(|| after_booking_era_id.saturating_sub(1))
}

/// Returns a booking block hash for `era_id`.
async fn get_booking_block_hash<REv>(
    effect_builder: EffectBuilder<REv>,
    era_id: EraId,
    auction_delay: u64,
    last_activation_point: EraId,
) -> BlockHash
where
    REv: From<StorageRequest>,
{
    if let Some(booking_block_era_id) =
        valid_booking_block_era_id(era_id, auction_delay, last_activation_point)
    {
        match effect_builder
            .get_switch_block_header_at_era_id_from_storage(booking_block_era_id)
            .await
        {
            Some(block_header) => block_header.hash(),
            None => {
                error!(
                    ?era_id,
                    ?booking_block_era_id,
                    "booking block header for era must exist"
                );
                panic!("booking block header not found in storage");
            }
        }
    } else {
        // If there's no booking block for the `era_id`
        // (b/c it would have been from before Genesis, upgrade or emergency restart),
        // use a "zero" block hash. This should not hurt the security of the leader selection
        // algorithm.
        BlockHash::default()
    }
}

/// Returns booking block hashes for the eras.
async fn collect_booking_block_hashes<REv>(
    effect_builder: EffectBuilder<REv>,
    era_ids: Vec<EraId>,
    auction_delay: u64,
    last_activation_point: EraId,
) -> HashMap<EraId, BlockHash>
where
    REv: From<StorageRequest>,
{
    let mut booking_block_hashes: HashMap<EraId, BlockHash> = HashMap::new();

    for era_id in era_ids {
        let booking_block_hash =
            get_booking_block_hash(effect_builder, era_id, auction_delay, last_activation_point)
                .await;
        booking_block_hashes.insert(era_id, booking_block_hash);
    }

    booking_block_hashes
}

/// A mutable `EraSupervisor` reference, together with an `EffectBuilder`.
///
/// This is a short-lived convenience type to avoid passing the effect builder through lots of
/// message calls, and making every method individually generic in `REv`. It is only instantiated
/// for the duration of handling a single event.
pub(super) struct EraSupervisorHandlingWrapper<'a, I, REv: 'static> {
    pub(super) era_supervisor: &'a mut EraSupervisor<I>,
    pub(super) effect_builder: EffectBuilder<REv>,
    pub(super) rng: &'a mut NodeRng,
}

impl<'a, I, REv> EraSupervisorHandlingWrapper<'a, I, REv>
where
    I: NodeIdT,
    REv: ReactorEventT<I>,
{
    /// Applies `f` to the consensus protocol of the specified era.
    fn delegate_to_era<F>(&mut self, era_id: EraId, f: F) -> Effects<Event<I>>
    where
        F: FnOnce(&mut dyn ConsensusProtocol<I, ClContext>) -> Vec<ProtocolOutcome<I, ClContext>>,
    {
        match self.era_supervisor.active_eras.get_mut(&era_id) {
            None => {
                if era_id > self.era_supervisor.current_era {
                    info!(era = era_id.0, "received message for future era");
                } else {
                    info!(era = era_id.0, "received message for obsolete era");
                }
                Effects::new()
            }
            Some(era) => {
                let outcomes = f(&mut *era.consensus);
                self.handle_consensus_outcomes(era_id, outcomes)
            }
        }
    }

    pub(super) fn handle_timer(
        &mut self,
        era_id: EraId,
        timestamp: Timestamp,
        timer_id: TimerId,
    ) -> Effects<Event<I>> {
        self.delegate_to_era(era_id, move |consensus| {
            consensus.handle_timer(timestamp, timer_id)
        })
    }

    pub(super) fn handle_action(
        &mut self,
        era_id: EraId,
        action_id: ActionId,
    ) -> Effects<Event<I>> {
        self.delegate_to_era(era_id, move |consensus| consensus.handle_action(action_id))
    }

    pub(super) fn handle_message(&mut self, sender: I, msg: ConsensusMessage) -> Effects<Event<I>> {
        match msg {
            ConsensusMessage::Protocol { era_id, payload } => {
                // If the era is already unbonded, only accept new evidence, because still-bonded
                // eras could depend on that.
                trace!(era = era_id.0, "received a consensus message");
                self.delegate_to_era(era_id, move |consensus| {
                    consensus.handle_message(sender, payload)
                })
            }
            ConsensusMessage::EvidenceRequest { era_id, pub_key } => {
                if !self.era_supervisor.is_bonded(era_id) {
                    trace!(era = era_id.0, "not handling message; era too old");
                    return Effects::new();
                }
                self.era_supervisor
                    .iter_past(era_id, self.era_supervisor.bonded_eras())
                    .flat_map(|e_id| {
                        self.delegate_to_era(e_id, |consensus| {
                            consensus.request_evidence(sender.clone(), &pub_key)
                        })
                    })
                    .collect()
            }
        }
    }

<<<<<<< HEAD
    pub(super) fn handle_new_peer(&mut self, peer_id: I) -> Effects<Event<I>> {
        self.delegate_to_era(self.era_supervisor.current_era, move |consensus| {
            consensus.handle_new_peer(peer_id)
        })
    }

    pub(super) fn handle_new_proto_block(
=======
    pub(super) fn handle_new_block_payload(
>>>>>>> d35ae61c
        &mut self,
        new_block_payload: NewBlockPayload,
    ) -> Effects<Event<I>> {
        let NewBlockPayload {
            era_id,
            block_payload,
            block_context,
        } = new_block_payload;
        if !self.era_supervisor.is_bonded(era_id) {
<<<<<<< HEAD
            warn!(era = era_id.0, "new proto block in outdated era");
=======
            warn!(era = era_id.value(), "new block payload in outdated era");
>>>>>>> d35ae61c
            return Effects::new();
        }
        let proposed_block = ProposedBlock::new(block_payload, block_context);
        self.delegate_to_era(era_id, move |consensus| {
<<<<<<< HEAD
            consensus.propose(candidate_block, block_context)
        })
    }

    pub(super) fn handle_linear_chain_block(
        &mut self,
        block: Block,
        responder: Responder<Option<FinalitySignature>>,
    ) -> Effects<Event<I>> {
        // TODO: Delete once `EraSupervisor` gets removed from the joiner reactor.
        if !self.era_supervisor.is_initialized() {
            // enqueue
            self.era_supervisor
                .enqueued_requests
                .push_back(ConsensusRequest::HandleLinearBlock(
                    Box::new(block),
                    responder,
                ));
            return Effects::new();
        }
        let our_pk = self.era_supervisor.public_signing_key;
        let our_sk = self.era_supervisor.secret_signing_key.clone();
        let era_id = block.header().era_id();
        self.era_supervisor.executed_block(block.header());
        let maybe_fin_sig = if self.era_supervisor.is_validator_in(&our_pk, era_id) {
            let block_hash = block.hash();
            Some(FinalitySignature::new(*block_hash, era_id, &our_sk, our_pk))
=======
            consensus.propose(proposed_block, Timestamp::now())
        })
    }

    pub(super) fn handle_block_added(&mut self, block_header: BlockHeader) -> Effects<Event<I>> {
        let our_pk = self.era_supervisor.public_signing_key.clone();
        let our_sk = self.era_supervisor.secret_signing_key.clone();
        let era_id = block_header.era_id();
        self.era_supervisor.executed_block(&block_header);
        let mut effects = if self.era_supervisor.is_validator_in(&our_pk, era_id) {
            self.effect_builder
                .announce_created_finality_signature(FinalitySignature::new(
                    block_header.hash(),
                    era_id,
                    &our_sk,
                    our_pk,
                ))
                .ignore()
>>>>>>> d35ae61c
        } else {
            None
        };
        let mut effects = responder.respond(maybe_fin_sig).ignore();
        if era_id < self.era_supervisor.current_era {
            trace!(era = era_id.0, "executed block in old era");
            return effects;
        }
        if block_header.is_switch_block() && !self.should_upgrade_after(&era_id) {
            // if the block is a switch block, we have to get the validators for the new era and
            // create it, before we can say we handled the block
            let new_era_id = era_id.successor();
            let effect = get_booking_block_hash(
                self.effect_builder,
                new_era_id,
                self.era_supervisor.protocol_config.auction_delay,
                self.era_supervisor.protocol_config.last_activation_point,
            )
            .event(move |booking_block_hash| Event::CreateNewEra {
                switch_block_header: Box::new(block_header),
                booking_block_hash: Ok(booking_block_hash),
            });
            effects.extend(effect);
        } else {
            // if it's not a switch block, we can already declare it handled
            effects.extend(self.effect_builder.announce_block_handled(block).ignore());
        }
        effects
    }

    pub(super) fn handle_deactivate_era(
        &mut self,
        era_id: EraId,
        old_faulty_num: usize,
        delay: Duration,
    ) -> Effects<Event<I>> {
        let era = if let Some(era) = self.era_supervisor.active_eras.get_mut(&era_id) {
            era
        } else {
            warn!(era = era_id.0, "trying to deactivate obsolete era");
            return Effects::new();
        };
        let faulty_num = era.consensus.validators_with_evidence().len();
        if faulty_num == old_faulty_num {
            info!(era = era_id.0, "stop voting in era");
            era.consensus.deactivate_validator();
            if self.should_upgrade_after(&era_id) {
                // If the next era is at or after the upgrade activation point, stop the node.
                info!(era = era_id.0, "shutting down for upgrade");
                self.era_supervisor.stop_for_upgrade = true;
            }
            Effects::new()
        } else {
            let deactivate_era = move |_| Event::DeactivateEra {
                era_id,
                faulty_num,
                delay,
            };
            self.effect_builder.set_timeout(delay).event(deactivate_era)
        }
    }

    pub(super) fn handle_initialize_eras(
        &mut self,
        key_blocks: HashMap<EraId, BlockHeader>,
        booking_blocks: HashMap<EraId, BlockHash>,
        validators: BTreeMap<PublicKey, U512>,
        timestamp: Timestamp,
    ) -> Effects<Event<I>> {
        let result_map = self.era_supervisor.handle_initialize_eras(
            key_blocks,
            booking_blocks,
            validators,
            timestamp,
        );

        let effects = result_map
            .into_iter()
            .flat_map(|(era_id, results)| self.handle_consensus_outcomes(era_id, results))
            .collect();

        info!("finished initializing era supervisor");
        info!(?self.era_supervisor, "current eras");

        effects
    }

    /// Creates a new era.
    pub(super) fn handle_create_new_era(
        &mut self,
        switch_block_header: BlockHeader,
        booking_block_hash: BlockHash,
    ) -> Effects<Event<I>> {
        let (era_end, next_era_validators_weights) = match (
            switch_block_header.era_end(),
            switch_block_header.next_era_validator_weights(),
        ) {
            (Some(era_end), Some(next_era_validator_weights)) => {
                (era_end, next_era_validator_weights)
            }
            _ => {
                return fatal!(
                    self.effect_builder,
                    "attempted to create a new era with a non-switch block: {}",
                    switch_block_header
                )
                .ignore()
            }
        };
        let newly_slashed = era_end.equivocators.clone();
<<<<<<< HEAD
        let era_id = switch_block.header().era_id().successor();
        info!(era = era_id.0, "era created");
=======
        let era_id = switch_block_header.era_id().successor();
        info!(era = era_id.value(), "era created");
>>>>>>> d35ae61c
        let seed = EraSupervisor::<I>::era_seed(
            booking_block_hash,
            switch_block_header.accumulated_seed(),
        );
        trace!(%seed, "the seed for {}: {}", era_id, seed);
        let slashed = self
            .era_supervisor
            .iter_past_other(era_id, self.era_supervisor.bonded_eras())
            .flat_map(|e_id| &self.era_supervisor.active_eras[&e_id].newly_slashed)
            .chain(&newly_slashed)
            .cloned()
            .collect();
        let outcomes = self.era_supervisor.new_era(
            era_id,
            Timestamp::now(), // TODO: This should be passed in.
            next_era_validators_weights.clone(),
            newly_slashed,
            slashed,
            seed,
            switch_block_header.timestamp(),
            switch_block_header.height() + 1,
        );
        let mut effects = self.handle_consensus_outcomes(era_id, outcomes);
        effects.extend(
            self.effect_builder
                .announce_block_handled(switch_block)
                .ignore(),
        );
        effects
    }

    pub(super) fn resolve_validity(
        &mut self,
        resolve_validity: ResolveValidity<I>,
    ) -> Effects<Event<I>> {
        let ResolveValidity {
            era_id,
            sender,
            proposed_block,
            valid,
        } = resolve_validity;
        self.era_supervisor.metrics.proposed_block();
        let mut effects = Effects::new();
        if !valid {
            warn!(
                %sender,
                era = %era_id.0,
                "invalid consensus value; disconnecting from the sender"
            );
            effects.extend(self.disconnect(sender));
        }
        if self
            .era_supervisor
            .active_eras
            .get_mut(&era_id)
            .map_or(false, |era| era.resolve_validity(&proposed_block, valid))
        {
            effects.extend(self.delegate_to_era(era_id, |consensus| {
<<<<<<< HEAD
                consensus.resolve_validity(&candidate_block, valid)
=======
                consensus.resolve_validity(proposed_block, valid, Timestamp::now())
>>>>>>> d35ae61c
            }));
        }
        effects
    }

    fn handle_consensus_outcomes<T>(&mut self, era_id: EraId, outcomes: T) -> Effects<Event<I>>
    where
        T: IntoIterator<Item = ProtocolOutcome<I, ClContext>>,
    {
        outcomes
            .into_iter()
            .flat_map(|result| self.handle_consensus_outcome(era_id, result))
            .collect()
    }

    /// Returns `true` if any of the most recent eras has evidence against the validator with key
    /// `pub_key`.
    fn has_evidence(&self, era_id: EraId, pub_key: PublicKey) -> bool {
        self.era_supervisor
            .iter_past(era_id, self.era_supervisor.bonded_eras())
            .any(|eid| self.era(eid).consensus.has_evidence(&pub_key))
    }

    /// Returns the era with the specified ID. Panics if it does not exist.
    fn era(&self, era_id: EraId) -> &Era<I> {
        &self.era_supervisor.active_eras[&era_id]
    }

    /// Returns the era with the specified ID mutably. Panics if it does not exist.
    fn era_mut(&mut self, era_id: EraId) -> &mut Era<I> {
        self.era_supervisor.active_eras.get_mut(&era_id).unwrap()
    }

    fn handle_consensus_outcome(
        &mut self,
        era_id: EraId,
        consensus_result: ProtocolOutcome<I, ClContext>,
    ) -> Effects<Event<I>> {
        match consensus_result {
            ProtocolOutcome::InvalidIncomingMessage(_, sender, error) => {
                warn!(
                    %sender,
                    %error,
                    "invalid incoming message to consensus instance; disconnecting from the sender"
                );
                self.disconnect(sender)
            }
            ProtocolOutcome::Disconnect(sender) => {
                warn!(
                    %sender,
                    "disconnecting from the sender of invalid data"
                );
                self.disconnect(sender)
            }
            ProtocolOutcome::CreatedGossipMessage(out_msg) => {
                // TODO: we'll want to gossip instead of broadcast here
                self.effect_builder
                    .broadcast_message(era_id.message(out_msg).into())
                    .ignore()
            }
            ProtocolOutcome::CreatedTargetedMessage(out_msg, to) => self
                .effect_builder
                .send_message(to, era_id.message(out_msg).into())
                .ignore(),
            ProtocolOutcome::ScheduleTimer(timestamp, timer_id) => {
                let timediff = timestamp.saturating_diff(Timestamp::now());
                self.effect_builder
                    .set_timeout(timediff.into())
                    .event(move |_| Event::Timer {
                        era_id,
                        timestamp,
                        timer_id,
                    })
            }
            ProtocolOutcome::QueueAction(action_id) => self
                .effect_builder
                .immediately()
                .event(move |()| Event::Action { era_id, action_id }),
<<<<<<< HEAD
            ProtocolOutcome::CreateNewBlock {
                block_context,
                past_values,
                parent_value,
            } => {
                let past_deploys = past_values
                    .iter()
                    .flat_map(|candidate| BlockLike::deploys(candidate.proto_block()))
=======
            ProtocolOutcome::CreateNewBlock(block_context) => {
                let accusations = self
                    .era_supervisor
                    .iter_past(era_id, self.era_supervisor.bonded_eras())
                    .flat_map(|e_id| self.era(e_id).consensus.validators_with_evidence())
                    .unique()
                    .filter(|pub_key| !self.era(era_id).slashed.contains(pub_key))
>>>>>>> d35ae61c
                    .cloned()
                    .collect();
                self.effect_builder
                    .request_block_payload(
                        block_context.clone(),
                        self.era_supervisor.next_block_height,
                        accusations,
                        self.rng.gen(),
                    )
                    .event(move |block_payload| {
                        Event::NewBlockPayload(NewBlockPayload {
                            era_id,
                            block_payload,
                            block_context,
                        })
                    })
            }
            ProtocolOutcome::FinalizedBlock(CpFinalizedBlock {
                value,
                timestamp,
                relative_height,
                terminal_block_data,
                equivocators,
                proposer,
            }) => {
                if era_id != self.era_supervisor.current_era {
                    debug!(era = era_id.value(), "finalized block in old era");
                    return Effects::new();
                }
                let era = self.era_supervisor.active_eras.get_mut(&era_id).unwrap();
                era.add_accusations(&equivocators);
                era.add_accusations(value.accusations());
                // If this is the era's last block, it contains rewards. Everyone who is accused in
                // the block or seen as equivocating via the consensus protocol gets slashed.
                let era_end = terminal_block_data.map(|tbd| EraReport {
                    rewards: tbd.rewards,
                    // TODO: In the first 90 days we don't slash, and we just report all
                    // equivocators as "inactive" instead. Change this back 90 days after launch,
                    // and put era.accusations() into equivocators instead of inactive_validators.
                    equivocators: vec![],
                    inactive_validators: tbd
                        .inactive_validators
                        .into_iter()
                        .chain(era.accusations())
                        .collect(),
                });
                let finalized_block = FinalizedBlock::new(
                    Arc::try_unwrap(value).unwrap_or_else(|arc| (*arc).clone()),
                    era_end,
                    timestamp,
                    era_id,
                    era.start_height + relative_height,
                    proposer,
                );
                info!(?finalized_block, "finalized block");
                self.era_supervisor
                    .metrics
                    .finalized_block(&finalized_block);
                // Announce the finalized block.
                let mut effects = self
                    .effect_builder
                    .announce_finalized_block(finalized_block.clone())
                    .ignore();
                self.era_supervisor.next_block_height = self
                    .era_supervisor
                    .next_block_height
                    .max(finalized_block.height() + 1);
                if finalized_block.era_report().is_some() {
                    // This was the era's last block. Schedule deactivating this era.
                    let delay = Timestamp::now().saturating_diff(timestamp).into();
                    let faulty_num = era.consensus.validators_with_evidence().len();
                    let deactivate_era = move |_| Event::DeactivateEra {
                        era_id,
                        faulty_num,
                        delay,
                    };
                    effects.extend(self.effect_builder.set_timeout(delay).event(deactivate_era));
                }
                // Request execution of the finalized block.
                effects.extend(self.effect_builder.execute_block(finalized_block).ignore());
                self.era_supervisor.update_consensus_pause();
                effects
            }
            ProtocolOutcome::ValidateConsensusValue {
                sender,
                proposed_block,
            } => {
                if !self.era_supervisor.is_bonded(era_id) {
                    return Effects::new();
                }
                let missing_evidence: Vec<PublicKey> = proposed_block
                    .value()
                    .accusations()
                    .iter()
                    .filter(|pub_key| !self.has_evidence(era_id, **pub_key))
                    .cloned()
                    .collect();
                self.era_mut(era_id)
<<<<<<< HEAD
                    .add_candidate(candidate_block, missing_evidence.clone());
                let proto_block_deploys_set: BTreeSet<DeployHash> =
                    proto_block.deploys_iter().cloned().collect();
                for ancestor_block in ancestor_blocks {
                    let ancestor_proto_block = ancestor_block.proto_block();
                    for deploy in ancestor_proto_block.deploys_iter() {
                        if proto_block_deploys_set.contains(deploy) {
                            return self.resolve_validity(
                                era_id,
                                sender,
                                proto_block,
                                parent,
                                false,
                            );
                        }
                    }
=======
                    .add_block(proposed_block.clone(), missing_evidence.clone());
                if let Some(deploy_hash) = proposed_block.contains_replay() {
                    info!(%sender, %deploy_hash, "block contains a replayed deploy");
                    return self.resolve_validity(ResolveValidity {
                        era_id,
                        sender,
                        proposed_block,
                        valid: false,
                    });
>>>>>>> d35ae61c
                }
                let mut effects = Effects::new();
                for pub_key in missing_evidence {
                    let msg = ConsensusMessage::EvidenceRequest { era_id, pub_key };
                    effects.extend(
                        self.effect_builder
                            .send_message(sender.clone(), msg.into())
                            .ignore(),
                    );
                }
                let effect_builder = self.effect_builder;
                effects.extend(
                    async move {
                        check_deploys_for_replay_in_previous_eras_and_validate_block(
                            effect_builder,
                            era_id,
                            sender,
                            proposed_block,
                        )
                        .await
                    }
                    .event(std::convert::identity),
                );
                effects
            }
            ProtocolOutcome::NewEvidence(pub_key) => {
                info!(%pub_key, era = era_id.0, "validator equivocated");
                let mut effects = self
                    .effect_builder
                    .announce_fault_event(era_id, pub_key, Timestamp::now())
                    .ignore();
<<<<<<< HEAD
                for e_id in (era_id.0..=(era_id.0 + self.era_supervisor.bonded_eras())).map(EraId) {
                    let candidate_blocks =
=======
                for e_id in self
                    .era_supervisor
                    .iter_future(era_id, self.era_supervisor.bonded_eras())
                {
                    let proposed_blocks =
>>>>>>> d35ae61c
                        if let Some(era) = self.era_supervisor.active_eras.get_mut(&e_id) {
                            era.resolve_evidence(&pub_key)
                        } else {
                            continue;
                        };
                    for proposed_block in proposed_blocks {
                        effects.extend(self.delegate_to_era(e_id, |consensus| {
<<<<<<< HEAD
                            consensus.resolve_validity(&candidate_block, true)
=======
                            consensus.resolve_validity(proposed_block, true, Timestamp::now())
>>>>>>> d35ae61c
                        }));
                    }
                }
                effects
            }
            ProtocolOutcome::SendEvidence(sender, pub_key) => self
                .era_supervisor
                .iter_past_other(era_id, self.era_supervisor.bonded_eras())
                .flat_map(|e_id| {
                    self.delegate_to_era(e_id, |consensus| {
                        consensus.request_evidence(sender.clone(), &pub_key)
                    })
                })
                .collect(),
            ProtocolOutcome::WeAreFaulty => Default::default(),
            ProtocolOutcome::DoppelgangerDetected => Default::default(),
            ProtocolOutcome::FttExceeded => {
                let eb = self.effect_builder;
                eb.set_timeout(Duration::from_millis(FTT_EXCEEDED_SHUTDOWN_DELAY_MILLIS))
                    .then(move |_| fatal!(eb, "too many faulty validators"))
                    .ignore()
            }
        }
    }

    /// Emits a fatal error if the consensus state is still empty.
    pub(super) fn shutdown_if_necessary(&self) -> Effects<Event<I>> {
        let should_emit_error = self
            .era_supervisor
            .active_eras
            .iter()
            .all(|(_, era)| !era.consensus.has_received_messages());
        if should_emit_error {
            fatal!(
                self.effect_builder,
                "Consensus shutting down due to inability to participate in the network; \
                inactive era = {}",
                self.era_supervisor.current_era
            )
            .ignore()
        } else {
            Default::default()
        }
    }

    pub(crate) fn finished_joining(&mut self, now: Timestamp) -> Effects<Event<I>> {
        let outcomes = self.era_supervisor.finished_joining(now);
        self.handle_consensus_outcomes(self.era_supervisor.current_era, outcomes)
    }

    /// Handles registering an upgrade activation point.
    pub(super) fn got_upgrade_activation_point(
        &mut self,
        activation_point: ActivationPoint,
    ) -> Effects<Event<I>> {
        debug!("got {}", activation_point);
        self.era_supervisor.next_upgrade_activation_point = Some(activation_point);
        Effects::new()
    }

    /// Returns whether validator is bonded in an era.
    pub(super) fn is_bonded_validator(
        &self,
        era_id: EraId,
        vid: PublicKey,
        responder: Responder<bool>,
    ) -> Effects<Event<I>> {
        let is_bonded = self
            .era_supervisor
            .active_eras
            .get(&era_id)
            .map_or(false, |cp| cp.is_bonded_validator(&vid));
        responder.respond(is_bonded).ignore()
    }

    pub(super) fn status(
        &self,
        responder: Responder<(PublicKey, Option<TimeDiff>)>,
    ) -> Effects<Event<I>> {
        let public_key = self.era_supervisor.public_signing_key;
        let round_length = self
            .era_supervisor
            .active_eras
            .get(&self.era_supervisor.current_era)
            .and_then(|era| era.consensus.next_round_length());
        responder.respond((public_key, round_length)).ignore()
    }

    fn disconnect(&self, sender: I) -> Effects<Event<I>> {
        self.effect_builder
            .announce_disconnect_from_peer(sender)
            .ignore()
    }

    pub(super) fn should_upgrade_after(&self, era_id: &EraId) -> bool {
        match self.era_supervisor.next_upgrade_activation_point {
            None => false,
            Some(upgrade_point) => upgrade_point.should_upgrade(&era_id),
        }
    }
}

/// Computes the instance ID for an era, given the era ID and the chainspec hash.
fn instance_id(protocol_config: &ProtocolConfig, era_id: EraId) -> Digest {
    let mut result = [0; Digest::LENGTH];
    let mut hasher = VarBlake2b::new(Digest::LENGTH).expect("should create hasher");

    hasher.update(protocol_config.chainspec_hash.as_ref());
    hasher.update(era_id.0.to_le_bytes());

    hasher.finalize_variable(|slice| {
        result.copy_from_slice(slice);
    });
    result.into()
}

/// The number of past eras whose validators are still bonded. After this many eras, a former
/// validator is allowed to withdraw their stake, so their signature can't be trusted anymore.
///
/// A node keeps `2 * bonded_eras` past eras around, because the oldest bonded era could still
/// receive blocks that refer to `bonded_eras` before that.
fn bonded_eras(protocol_config: &ProtocolConfig) -> u64 {
    protocol_config.unbonding_delay - protocol_config.auction_delay
}

/// The oldest era whose validators are still bonded.
// This is public because it's used in reactor::validator::tests.
pub(crate) fn oldest_bonded_era(protocol_config: &ProtocolConfig, current_era: EraId) -> EraId {
    current_era
        .saturating_sub(bonded_eras(protocol_config))
        .max(protocol_config.last_activation_point)
}

/// Checks that a [BlockPayload] does not have deploys we have already included in blocks in
/// previous eras. This is done by repeatedly querying storage for deploy metadata. When metadata is
/// found storage is queried again to get the era id for the included deploy. That era id must *not*
/// be less than the current era, otherwise the deploy is a replay attack.
async fn check_deploys_for_replay_in_previous_eras_and_validate_block<REv, I>(
    effect_builder: EffectBuilder<REv>,
    proposed_block_era_id: EraId,
    sender: I,
    proposed_block: ProposedBlock<ClContext>,
) -> Event<I>
where
    REv: From<BlockValidationRequest<I>> + From<StorageRequest>,
    I: Clone + Send + 'static,
{
<<<<<<< HEAD
    for deploy_hash in proto_block.deploys_iter() {
        let execution_results = match effect_builder
            .get_deploy_and_metadata_from_storage(*deploy_hash)
=======
    for deploy_hash in proposed_block.value().deploys_and_transfers_iter() {
        let block_header = match effect_builder
            .get_block_header_for_deploy_from_storage(*deploy_hash)
>>>>>>> d35ae61c
            .await
        {
            None => continue,
            Some(header) => header,
        };
        // We have found the deploy in the database. If it was from a previous era, it was a
        // replay attack.
        //
        // If not, then it might be this is a deploy for a block we are currently
        // coming to consensus, and we will rely on the immediate ancestors of the
        // block_payload within the current era to determine if we are facing a replay
        // attack.
        if block_header.era_id() < proposed_block_era_id {
            return Event::ResolveValidity(ResolveValidity {
                era_id: proposed_block_era_id,
                sender: sender.clone(),
                proposed_block: proposed_block.clone(),
                valid: false,
            });
        }
    }

    let sender_for_validate_block: I = sender.clone();
<<<<<<< HEAD
    let (valid, proto_block) = effect_builder
        .validate_block(sender_for_validate_block, proto_block.clone(), timestamp)
=======
    let valid = effect_builder
        .validate_block(sender_for_validate_block, proposed_block.clone())
>>>>>>> d35ae61c
        .await;

    Event::ResolveValidity(ResolveValidity {
        era_id: proposed_block_era_id,
        sender,
        proposed_block,
        valid,
    })
}

impl ProposedBlock<ClContext> {
    /// If this block contains a deploy that's also present in an ancestor, this returns the deploy
    /// hash, otherwise `None`.
    fn contains_replay(&self) -> Option<&DeployHash> {
        let block_deploys_set: BTreeSet<DeployHash> =
            self.value().deploys_and_transfers_iter().cloned().collect();
        self.context()
            .ancestor_values()
            .iter()
            .flat_map(|ancestor| ancestor.deploys_and_transfers_iter())
            .find(|deploy| block_deploys_set.contains(deploy))
    }
}<|MERGE_RESOLUTION|>--- conflicted
+++ resolved
@@ -33,32 +33,6 @@
 use casper_types::{AsymmetricType, ProtocolVersion, PublicKey, SecretKey, U512};
 
 use crate::{
-<<<<<<< HEAD
-    components::{
-        consensus::{
-            candidate_block::CandidateBlock,
-            cl_context::{ClContext, Keypair},
-            config::ProtocolConfig,
-            consensus_protocol::{
-                BlockContext, ConsensusProtocol, EraReport, FinalizedBlock as CpFinalizedBlock,
-                ProtocolOutcome, ProtocolOutcomes,
-            },
-            metrics::ConsensusMetrics,
-            traits::{ConsensusValueT, NodeIdT},
-            ActionId, Config, ConsensusMessage, Event, ReactorEventT, TimerId,
-        },
-        contract_runtime::EraValidatorsRequest,
-    },
-    crypto::hash::Digest,
-    effect::{
-        requests::{BlockValidationRequest, ConsensusRequest, StorageRequest},
-        EffectBuilder, EffectExt, EffectOptionExt, Effects, Responder,
-    },
-    fatal,
-    types::{
-        ActivationPoint, Block, BlockHash, BlockHeader, BlockLike, DeployHash, DeployMetadata,
-        FinalitySignature, FinalizedBlock, ProtoBlock, TimeDiff, Timestamp,
-=======
     components::consensus::{
         cl_context::{ClContext, Keypair},
         config::ProtocolConfig,
@@ -80,7 +54,6 @@
     types::{
         ActivationPoint, BlockHash, BlockHeader, DeployHash, FinalitySignature, FinalizedBlock,
         TimeDiff, Timestamp,
->>>>>>> d35ae61c
     },
     utils::WithDir,
     NodeRng,
@@ -360,11 +333,6 @@
         if self.active_eras.contains_key(&era_id) {
             panic!("{} already exists", era_id);
         }
-<<<<<<< HEAD
-        self.current_era = era_id;
-        self.metrics.current_era.set(self.current_era.0 as i64);
-=======
->>>>>>> d35ae61c
         let instance_id = instance_id(&self.protocol_config, era_id);
 
         info!(
@@ -379,14 +347,6 @@
 
         // Activate the era if this node was already running when the era began, it is still
         // ongoing based on its minimum duration, and we are one of the validators.
-<<<<<<< HEAD
-        let our_id = self.public_signing_key;
-        let should_activate = if !validators.contains_key(&our_id) {
-            info!(era = era_id.0, %our_id, "not voting; not a validator");
-            false
-        } else if !self.finished_joining {
-            info!(era = era_id.0, %our_id, "not voting; still joining");
-=======
         let our_id = &self.public_signing_key;
         let should_activate = if self.current_era > era_id {
             trace!(
@@ -397,7 +357,6 @@
             false
         } else if !validators.contains_key(&our_id) {
             info!(era = era_id.value(), %our_id, "not voting; not a validator");
->>>>>>> d35ae61c
             false
         } else {
             info!(era = era_id.0, %our_id, "start voting");
@@ -425,26 +384,12 @@
         );
 
         if should_activate {
-<<<<<<< HEAD
-            let secret = Keypair::new(self.secret_signing_key.clone(), our_id);
-            let unit_hash_file = self.unit_hashes_folder.join(format!(
-                "unit_hash_{:?}_{}.dat",
-                instance_id,
-                self.public_signing_key.to_hex()
-            ));
-=======
             let secret = Keypair::new(self.secret_signing_key.clone(), our_id.clone());
->>>>>>> d35ae61c
             outcomes.extend(consensus.activate_validator(
                 our_id,
                 secret,
-<<<<<<< HEAD
-                timestamp,
-                Some(unit_hash_file),
-=======
                 now,
                 Some(self.unit_hash_file(&instance_id)),
->>>>>>> d35ae61c
             ))
         }
 
@@ -471,10 +416,6 @@
         // units that refer to evidence from any era that was bonded when it was the current one.
         let oldest_evidence_era_id = oldest_bonded_era(&self.protocol_config, oldest_bonded_era_id);
         if let Some(obsolete_era_id) = oldest_evidence_era_id.checked_sub(1) {
-<<<<<<< HEAD
-            trace!(era = obsolete_era_id.0, "removing obsolete era");
-            self.active_eras.remove(&obsolete_era_id);
-=======
             if let Some(era) = self.active_eras.remove(&obsolete_era_id) {
                 trace!(era = obsolete_era_id.value(), "removing obsolete era");
                 match fs::remove_file(self.unit_hash_file(era.consensus.instance_id())) {
@@ -485,7 +426,6 @@
                     },
                 }
             }
->>>>>>> d35ae61c
         }
 
         outcomes
@@ -840,17 +780,7 @@
         }
     }
 
-<<<<<<< HEAD
-    pub(super) fn handle_new_peer(&mut self, peer_id: I) -> Effects<Event<I>> {
-        self.delegate_to_era(self.era_supervisor.current_era, move |consensus| {
-            consensus.handle_new_peer(peer_id)
-        })
-    }
-
-    pub(super) fn handle_new_proto_block(
-=======
     pub(super) fn handle_new_block_payload(
->>>>>>> d35ae61c
         &mut self,
         new_block_payload: NewBlockPayload,
     ) -> Effects<Event<I>> {
@@ -860,44 +790,11 @@
             block_context,
         } = new_block_payload;
         if !self.era_supervisor.is_bonded(era_id) {
-<<<<<<< HEAD
-            warn!(era = era_id.0, "new proto block in outdated era");
-=======
             warn!(era = era_id.value(), "new block payload in outdated era");
->>>>>>> d35ae61c
             return Effects::new();
         }
         let proposed_block = ProposedBlock::new(block_payload, block_context);
         self.delegate_to_era(era_id, move |consensus| {
-<<<<<<< HEAD
-            consensus.propose(candidate_block, block_context)
-        })
-    }
-
-    pub(super) fn handle_linear_chain_block(
-        &mut self,
-        block: Block,
-        responder: Responder<Option<FinalitySignature>>,
-    ) -> Effects<Event<I>> {
-        // TODO: Delete once `EraSupervisor` gets removed from the joiner reactor.
-        if !self.era_supervisor.is_initialized() {
-            // enqueue
-            self.era_supervisor
-                .enqueued_requests
-                .push_back(ConsensusRequest::HandleLinearBlock(
-                    Box::new(block),
-                    responder,
-                ));
-            return Effects::new();
-        }
-        let our_pk = self.era_supervisor.public_signing_key;
-        let our_sk = self.era_supervisor.secret_signing_key.clone();
-        let era_id = block.header().era_id();
-        self.era_supervisor.executed_block(block.header());
-        let maybe_fin_sig = if self.era_supervisor.is_validator_in(&our_pk, era_id) {
-            let block_hash = block.hash();
-            Some(FinalitySignature::new(*block_hash, era_id, &our_sk, our_pk))
-=======
             consensus.propose(proposed_block, Timestamp::now())
         })
     }
@@ -916,7 +813,6 @@
                     our_pk,
                 ))
                 .ignore()
->>>>>>> d35ae61c
         } else {
             None
         };
@@ -1027,13 +923,8 @@
             }
         };
         let newly_slashed = era_end.equivocators.clone();
-<<<<<<< HEAD
-        let era_id = switch_block.header().era_id().successor();
-        info!(era = era_id.0, "era created");
-=======
         let era_id = switch_block_header.era_id().successor();
         info!(era = era_id.value(), "era created");
->>>>>>> d35ae61c
         let seed = EraSupervisor::<I>::era_seed(
             booking_block_hash,
             switch_block_header.accumulated_seed(),
@@ -1092,11 +983,7 @@
             .map_or(false, |era| era.resolve_validity(&proposed_block, valid))
         {
             effects.extend(self.delegate_to_era(era_id, |consensus| {
-<<<<<<< HEAD
-                consensus.resolve_validity(&candidate_block, valid)
-=======
                 consensus.resolve_validity(proposed_block, valid, Timestamp::now())
->>>>>>> d35ae61c
             }));
         }
         effects
@@ -1175,16 +1062,6 @@
                 .effect_builder
                 .immediately()
                 .event(move |()| Event::Action { era_id, action_id }),
-<<<<<<< HEAD
-            ProtocolOutcome::CreateNewBlock {
-                block_context,
-                past_values,
-                parent_value,
-            } => {
-                let past_deploys = past_values
-                    .iter()
-                    .flat_map(|candidate| BlockLike::deploys(candidate.proto_block()))
-=======
             ProtocolOutcome::CreateNewBlock(block_context) => {
                 let accusations = self
                     .era_supervisor
@@ -1192,7 +1069,6 @@
                     .flat_map(|e_id| self.era(e_id).consensus.validators_with_evidence())
                     .unique()
                     .filter(|pub_key| !self.era(era_id).slashed.contains(pub_key))
->>>>>>> d35ae61c
                     .cloned()
                     .collect();
                 self.effect_builder
@@ -1291,24 +1167,6 @@
                     .cloned()
                     .collect();
                 self.era_mut(era_id)
-<<<<<<< HEAD
-                    .add_candidate(candidate_block, missing_evidence.clone());
-                let proto_block_deploys_set: BTreeSet<DeployHash> =
-                    proto_block.deploys_iter().cloned().collect();
-                for ancestor_block in ancestor_blocks {
-                    let ancestor_proto_block = ancestor_block.proto_block();
-                    for deploy in ancestor_proto_block.deploys_iter() {
-                        if proto_block_deploys_set.contains(deploy) {
-                            return self.resolve_validity(
-                                era_id,
-                                sender,
-                                proto_block,
-                                parent,
-                                false,
-                            );
-                        }
-                    }
-=======
                     .add_block(proposed_block.clone(), missing_evidence.clone());
                 if let Some(deploy_hash) = proposed_block.contains_replay() {
                     info!(%sender, %deploy_hash, "block contains a replayed deploy");
@@ -1318,7 +1176,6 @@
                         proposed_block,
                         valid: false,
                     });
->>>>>>> d35ae61c
                 }
                 let mut effects = Effects::new();
                 for pub_key in missing_evidence {
@@ -1350,16 +1207,11 @@
                     .effect_builder
                     .announce_fault_event(era_id, pub_key, Timestamp::now())
                     .ignore();
-<<<<<<< HEAD
-                for e_id in (era_id.0..=(era_id.0 + self.era_supervisor.bonded_eras())).map(EraId) {
-                    let candidate_blocks =
-=======
                 for e_id in self
                     .era_supervisor
                     .iter_future(era_id, self.era_supervisor.bonded_eras())
                 {
                     let proposed_blocks =
->>>>>>> d35ae61c
                         if let Some(era) = self.era_supervisor.active_eras.get_mut(&e_id) {
                             era.resolve_evidence(&pub_key)
                         } else {
@@ -1367,11 +1219,7 @@
                         };
                     for proposed_block in proposed_blocks {
                         effects.extend(self.delegate_to_era(e_id, |consensus| {
-<<<<<<< HEAD
-                            consensus.resolve_validity(&candidate_block, true)
-=======
                             consensus.resolve_validity(proposed_block, true, Timestamp::now())
->>>>>>> d35ae61c
                         }));
                     }
                 }
@@ -1519,15 +1367,9 @@
     REv: From<BlockValidationRequest<I>> + From<StorageRequest>,
     I: Clone + Send + 'static,
 {
-<<<<<<< HEAD
-    for deploy_hash in proto_block.deploys_iter() {
-        let execution_results = match effect_builder
-            .get_deploy_and_metadata_from_storage(*deploy_hash)
-=======
     for deploy_hash in proposed_block.value().deploys_and_transfers_iter() {
         let block_header = match effect_builder
             .get_block_header_for_deploy_from_storage(*deploy_hash)
->>>>>>> d35ae61c
             .await
         {
             None => continue,
@@ -1551,13 +1393,8 @@
     }
 
     let sender_for_validate_block: I = sender.clone();
-<<<<<<< HEAD
-    let (valid, proto_block) = effect_builder
-        .validate_block(sender_for_validate_block, proto_block.clone(), timestamp)
-=======
     let valid = effect_builder
         .validate_block(sender_for_validate_block, proposed_block.clone())
->>>>>>> d35ae61c
         .await;
 
     Event::ResolveValidity(ResolveValidity {
