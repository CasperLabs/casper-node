--- conflicted
+++ resolved
@@ -140,18 +140,10 @@
     }
 
     /// Returns an instance of `Self` for the new era: resetting the counters where appropriate.
-<<<<<<< HEAD
-    pub fn next_era(&self, era_start_timestamp: Timestamp) -> Self {
-        let current_round_id = round_id(era_start_timestamp, self.current_round_exp).millis();
-        Self {
-            rounds: self.rounds.clone(),
-            current_round_id,
-=======
     pub fn next_era(&self, timestamp: Timestamp) -> Self {
         Self {
             rounds: self.rounds.clone(),
             current_round_id: state::round_id(timestamp, self.current_round_exp),
->>>>>>> d35ae61c
             proposals: Default::default(),
             min_round_exp: self.min_round_exp,
             max_round_exp: self.max_round_exp,
