use std::{collections::BTreeSet, sync::Arc};

use datasize::DataSize;
use derive_more::Display;

use casper_types::{PublicKey, U512};

use crate::{
    components::consensus::{
        cl_context::{ClContext, Keypair},
        config::Config,
        consensus_protocol::{ConsensusProtocol, ProtocolOutcome},
        highway_core::{
            highway::{SignedWireUnit, Vertex, WireUnit},
            highway_testing,
            state::{self, tests::ALICE, Observation, Panorama},
            validators::ValidatorIndex,
            State,
        },
        protocols::highway::{HighwayMessage, ACTION_ID_VERTEX},
        tests::utils::{new_test_chainspec, ALICE_PUBLIC_KEY, ALICE_SECRET_KEY, BOB_PUBLIC_KEY},
        traits::Context,
        HighwayProtocol,
    },
<<<<<<< HEAD
    types::{ProtoBlock, Timestamp},
=======
    types::{BlockPayload, TimeDiff, Timestamp},
>>>>>>> d35ae61c
};

#[derive(DataSize, Debug, Ord, PartialOrd, Copy, Clone, Display, Hash, Eq, PartialEq)]
pub(crate) struct NodeId(pub u8);

/// Returns a new `State` with `ClContext` parameters suitable for tests.
pub(crate) fn new_test_state<I, T>(weights: I, seed: u64) -> State<ClContext>
where
    I: IntoIterator<Item = T>,
    T: Into<state::Weight>,
{
    let params = state::Params::new(
        seed,
        highway_testing::TEST_BLOCK_REWARD,
        highway_testing::TEST_BLOCK_REWARD / 5,
        14,
        19,
        4,
        u64::MAX,
        0.into(),
        Timestamp::from(u64::MAX),
        highway_testing::TEST_ENDORSEMENT_EVIDENCE_LIMIT,
    );
    let weights = weights.into_iter().map(|w| w.into()).collect::<Vec<_>>();
    state::State::new(weights, params, vec![])
}

const INSTANCE_ID_DATA: &[u8; 1] = &[123u8; 1];

pub(crate) fn new_test_highway_protocol<I1, I2, T>(
    weights: I1,
    init_slashed: I2,
) -> Box<dyn ConsensusProtocol<NodeId, ClContext>>
where
    I1: IntoIterator<Item = (PublicKey, T)>,
    I2: IntoIterator<Item = PublicKey>,
    T: Into<U512>,
{
    let weights = weights
        .into_iter()
        .map(|(pk, w)| (pk, w.into()))
        .collect::<Vec<_>>();
    let chainspec = new_test_chainspec(weights.clone());
    let config = Config {
        secret_key_path: Default::default(),
<<<<<<< HEAD
        unit_hashes_folder: Default::default(),
        pending_vertex_timeout: "1min".parse().unwrap(),
        max_execution_delay: 3,
=======
        highway: HighwayConfig {
            pending_vertex_timeout: "1min".parse().unwrap(),
            standstill_timeout: STANDSTILL_TIMEOUT.parse().unwrap(),
            log_participation_interval: "10sec".parse().unwrap(),
            max_execution_delay: 3,
            ..HighwayConfig::default()
        },
>>>>>>> d35ae61c
    };
    // Timestamp of the genesis era start and test start.
    let start_timestamp: Timestamp = 0.into();
    let (hw_proto, outcomes) = HighwayProtocol::<NodeId, ClContext>::new_boxed(
        ClContext::hash(INSTANCE_ID_DATA),
        weights.into_iter().collect(),
        &init_slashed.into_iter().collect(),
        &(&chainspec).into(),
        &config,
        None,
        start_timestamp,
        0,
        start_timestamp,
    );
    // We expect for messages:
    // * log participation timer,
    // * log synchronizer queue length timer,
    // * purge synchronizer queue timer,
    // If there are more, the tests might need to handle them.
    assert_eq!(3, outcomes.len());
    hw_proto
}

#[test]
fn test_highway_protocol_handle_message_parse_error() {
    // Build a highway_protocol for instrumentation
    let mut highway_protocol: Box<dyn ConsensusProtocol<NodeId, ClContext>> =
        new_test_highway_protocol(vec![(*ALICE_PUBLIC_KEY, 100)], vec![]);

    let sender = NodeId(123);
    let msg = vec![];
    let mut effects: Vec<ProtocolOutcome<NodeId, ClContext>> =
        highway_protocol.handle_message(sender.to_owned(), msg.to_owned());

    assert_eq!(effects.len(), 1);

    let maybe_protocol_outcome = effects.pop();

    match &maybe_protocol_outcome {
        None => panic!("We just checked that effects has length 1!"),
        Some(ProtocolOutcome::InvalidIncomingMessage(invalid_msg, offending_sender, _err)) => {
            assert_eq!(
                invalid_msg, &msg,
                "Invalid message is not message that was sent."
            );
            assert_eq!(offending_sender, &sender, "Unexpected sender.")
        }
        Some(protocol_outcome) => panic!("Unexpected protocol outcome {:?}", protocol_outcome),
    }
}

pub(crate) const N: Observation<ClContext> = Observation::None;

#[test]
fn send_a_wire_unit_with_too_small_a_round_exp() {
    let creator: ValidatorIndex = ValidatorIndex(0);
    let validators = vec![(*ALICE_PUBLIC_KEY, 100)];
    let state: State<ClContext> = new_test_state(validators.iter().map(|(_pk, w)| *w), 0);
    let panorama: Panorama<ClContext> = Panorama::from(vec![N]);
    let seq_number = panorama.next_seq_num(&state, creator);
    let wunit: WireUnit<ClContext> = WireUnit {
        panorama,
        creator,
        instance_id: ClContext::hash(INSTANCE_ID_DATA),
        value: None,
        seq_number,
        timestamp: 0.into(),
        round_exp: 0,
        endorsed: BTreeSet::new(),
    };
    let alice_keypair: Keypair = Keypair::from(Arc::new(ALICE_SECRET_KEY.clone()));
    let highway_message: HighwayMessage<ClContext> = HighwayMessage::NewVertex(Vertex::Unit(
        SignedWireUnit::new(wunit.into_hashed(), &alice_keypair),
    ));
    let mut highway_protocol = new_test_highway_protocol(validators, vec![]);
    let sender = NodeId(123);
    let msg = bincode::serialize(&highway_message).unwrap();
    let mut outcomes = highway_protocol.handle_message(sender.to_owned(), msg.to_owned());
    assert_eq!(outcomes.len(), 1);

    let maybe_protocol_outcome = outcomes.pop();
    match &maybe_protocol_outcome {
        None => unreachable!("We just checked that outcomes has length 1!"),
        Some(ProtocolOutcome::InvalidIncomingMessage(invalid_msg, offending_sender, err)) => {
            assert_eq!(
                invalid_msg, &msg,
                "Invalid message is not message that was sent."
            );
            assert_eq!(offending_sender, &sender, "Unexpected sender.");
            assert!(
                format!("{:?}", err).starts_with(
                    "The vertex contains an invalid unit: `The round \
                     length exponent is less than the minimum allowed by \
                     the chain-spec.`"
                ),
                "Error message did not start as expected: {:?}",
                err
            )
        }
        Some(protocol_outcome) => panic!("Unexpected protocol outcome {:?}", protocol_outcome),
    }
}

#[test]
fn send_a_valid_wire_unit() {
    let creator: ValidatorIndex = ValidatorIndex(0);
    let validators = vec![(*ALICE_PUBLIC_KEY, 100)];
    let state: State<ClContext> = new_test_state(validators.iter().map(|(_pk, w)| *w), 0);
    let panorama: Panorama<ClContext> = Panorama::from(vec![N]);
    let seq_number = panorama.next_seq_num(&state, creator);
    let timestamp = 0.into();
    let wunit: WireUnit<ClContext> = WireUnit {
        panorama,
        creator,
        instance_id: ClContext::hash(INSTANCE_ID_DATA),
<<<<<<< HEAD
        value: Some(CandidateBlock::new(
            ProtoBlock::new(vec![], vec![], timestamp, false),
            vec![],
            None,
        )),
=======
        value: Some(Arc::new(BlockPayload::new(vec![], vec![], vec![], false))),
>>>>>>> d35ae61c
        seq_number,
        timestamp,
        round_exp: 14,
        endorsed: BTreeSet::new(),
    };
    let alice_keypair: Keypair = Keypair::from(Arc::new(ALICE_SECRET_KEY.clone()));
    let highway_message: HighwayMessage<ClContext> = HighwayMessage::NewVertex(Vertex::Unit(
        SignedWireUnit::new(wunit.into_hashed(), &alice_keypair),
    ));
    let mut highway_protocol = new_test_highway_protocol(validators, vec![]);
    let sender = NodeId(123);
    let msg = bincode::serialize(&highway_message).unwrap();

    let mut outcomes = highway_protocol.handle_message(sender, msg);
    while let Some(outcome) = outcomes.pop() {
        match outcome {
            ProtocolOutcome::CreatedGossipMessage(_) | ProtocolOutcome::FinalizedBlock(_) => (),
            ProtocolOutcome::QueueAction(ACTION_ID_VERTEX) => {
                outcomes.extend(highway_protocol.handle_action(ACTION_ID_VERTEX))
            }
            outcome => panic!("Unexpected outcome: {:?}", outcome),
        }
    }
}

#[test]
fn detect_doppelganger() {
    let creator: ValidatorIndex = ALICE;
    let validators = vec![(*ALICE_PUBLIC_KEY, 100), (*BOB_PUBLIC_KEY, 100)];
    let state: State<ClContext> = new_test_state(validators.iter().map(|(_pk, w)| *w), 0);
    let panorama: Panorama<ClContext> = Panorama::from(vec![N, N]);
    let seq_number = panorama.next_seq_num(&state, creator);
    let instance_id = ClContext::hash(INSTANCE_ID_DATA);
    let round_exp = 14;
<<<<<<< HEAD
    let timestamp = 0.into();
    let proto_block = ProtoBlock::new(vec![], vec![], timestamp, false);
    let value = CandidateBlock::new(proto_block, vec![], None);
=======
    let now = Timestamp::zero();
    let value = Arc::new(BlockPayload::new(vec![], vec![], vec![], false));
>>>>>>> d35ae61c
    let wunit: WireUnit<ClContext> = WireUnit {
        panorama,
        creator,
        instance_id,
        value: Some(value),
        seq_number,
        timestamp,
        round_exp,
        endorsed: BTreeSet::new(),
    };
    let alice_keypair: Keypair = Keypair::from(Arc::new(ALICE_SECRET_KEY.clone()));
    let highway_message: HighwayMessage<ClContext> = HighwayMessage::NewVertex(Vertex::Unit(
        SignedWireUnit::new(wunit.into_hashed(), &alice_keypair),
    ));
    let mut highway_protocol = new_test_highway_protocol(validators, vec![]);
    // Activate ALICE as validator.
    let _ = highway_protocol.activate_validator(
        *ALICE_PUBLIC_KEY,
        alice_keypair,
        Timestamp::zero(),
        None,
    );
    assert_eq!(highway_protocol.is_active(), true);
    let sender = NodeId(123);
    let msg = bincode::serialize(&highway_message).unwrap();
    // "Send" a message created by ALICE to an instance of Highway where she's an active validator.
    // An incoming unit, created by the same validator, should be properly detected as a
    // doppelganger.
    let mut outcomes = highway_protocol.handle_message(sender, msg);
    while let Some(outcome) = outcomes.pop() {
        match outcome {
            ProtocolOutcome::DoppelgangerDetected => return,
            ProtocolOutcome::QueueAction(ACTION_ID_VERTEX) => {
                outcomes.extend(highway_protocol.handle_action(ACTION_ID_VERTEX))
            }
            _ => (),
        }
    }
    panic!("failed to return DoppelgangerDetected effect");
}<|MERGE_RESOLUTION|>--- conflicted
+++ resolved
@@ -22,11 +22,7 @@
         traits::Context,
         HighwayProtocol,
     },
-<<<<<<< HEAD
-    types::{ProtoBlock, Timestamp},
-=======
     types::{BlockPayload, TimeDiff, Timestamp},
->>>>>>> d35ae61c
 };
 
 #[derive(DataSize, Debug, Ord, PartialOrd, Copy, Clone, Display, Hash, Eq, PartialEq)]
@@ -72,11 +68,6 @@
     let chainspec = new_test_chainspec(weights.clone());
     let config = Config {
         secret_key_path: Default::default(),
-<<<<<<< HEAD
-        unit_hashes_folder: Default::default(),
-        pending_vertex_timeout: "1min".parse().unwrap(),
-        max_execution_delay: 3,
-=======
         highway: HighwayConfig {
             pending_vertex_timeout: "1min".parse().unwrap(),
             standstill_timeout: STANDSTILL_TIMEOUT.parse().unwrap(),
@@ -84,7 +75,6 @@
             max_execution_delay: 3,
             ..HighwayConfig::default()
         },
->>>>>>> d35ae61c
     };
     // Timestamp of the genesis era start and test start.
     let start_timestamp: Timestamp = 0.into();
@@ -200,15 +190,7 @@
         panorama,
         creator,
         instance_id: ClContext::hash(INSTANCE_ID_DATA),
-<<<<<<< HEAD
-        value: Some(CandidateBlock::new(
-            ProtoBlock::new(vec![], vec![], timestamp, false),
-            vec![],
-            None,
-        )),
-=======
         value: Some(Arc::new(BlockPayload::new(vec![], vec![], vec![], false))),
->>>>>>> d35ae61c
         seq_number,
         timestamp,
         round_exp: 14,
@@ -243,14 +225,8 @@
     let seq_number = panorama.next_seq_num(&state, creator);
     let instance_id = ClContext::hash(INSTANCE_ID_DATA);
     let round_exp = 14;
-<<<<<<< HEAD
-    let timestamp = 0.into();
-    let proto_block = ProtoBlock::new(vec![], vec![], timestamp, false);
-    let value = CandidateBlock::new(proto_block, vec![], None);
-=======
     let now = Timestamp::zero();
     let value = Arc::new(BlockPayload::new(vec![], vec![], vec![], false));
->>>>>>> d35ae61c
     let wunit: WireUnit<ClContext> = WireUnit {
         panorama,
         creator,
