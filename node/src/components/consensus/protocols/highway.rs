--- conflicted
+++ resolved
@@ -54,13 +54,9 @@
 /// The timer for logging inactive validators.
 const TIMER_ID_LOG_PARTICIPATION: TimerId = TimerId(3);
 /// The timer for logging synchronizer queue size.
-<<<<<<< HEAD
-const TIMER_ID_SYNCHRONIZER_QUEUE: TimerId = TimerId(4);
-=======
 const TIMER_ID_SYNCHRONIZER_LOG: TimerId = TimerId(5);
 /// The timer to check for initial progress.
 const TIMER_ID_PROGRESS_ALERT: TimerId = TimerId(6);
->>>>>>> d35ae61c
 
 /// The action of adding a vertex from the `vertices_to_be_added` queue.
 const ACTION_ID_VERTEX: ActionId = ActionId(0);
@@ -79,8 +75,6 @@
     round_success_meter: RoundSuccessMeter<C>,
     synchronizer: Synchronizer<I, C>,
     evidence_only: bool,
-<<<<<<< HEAD
-=======
     /// The panorama snapshot. This is updated periodically, and if it does not change for too
     /// long, an alert is raised.
     last_panorama: Panorama<C>,
@@ -91,7 +85,6 @@
     log_participation_interval: TimeDiff,
     /// Whether to log the size of every incoming and outgoing serialized unit.
     log_unit_sizes: bool,
->>>>>>> d35ae61c
 }
 
 impl<I: NodeIdT, C: Context + 'static> HighwayProtocol<I, C> {
@@ -138,10 +131,6 @@
 
         let init_round_exp = prev_cp
             .and_then(|cp| cp.as_any().downcast_ref::<HighwayProtocol<I, C>>())
-<<<<<<< HEAD
-            .and_then(|highway_proto| highway_proto.median_round_exp())
-            .unwrap_or(highway_config.minimum_round_exponent);
-=======
             .map(|highway_proto| highway_proto.next_era_round_succ_meter(era_start_time.max(now)))
             .unwrap_or_else(|| {
                 RoundSuccessMeter::new(
@@ -155,7 +144,6 @@
         // This will return the minimum round exponent if we just initialized the meter, i.e. if
         // there was no previous consensus instance or it had no round success meter.
         let init_round_exp = round_success_meter.new_exponent();
->>>>>>> d35ae61c
 
         info!(
             %init_round_exp,
@@ -227,14 +215,6 @@
             finality_detector: FinalityDetector::new(ftt),
             highway: Highway::new(instance_id, validators, params),
             round_success_meter,
-<<<<<<< HEAD
-            synchronizer: Synchronizer::new(
-                config.pending_vertex_timeout,
-                validators_count,
-                instance_id,
-            ),
-            evidence_only: false,
-=======
             synchronizer: Synchronizer::new(config.highway.clone(), validators_count, instance_id),
             pvv_cache: Default::default(),
             evidence_only: false,
@@ -242,14 +222,10 @@
             standstill_timeout: config.highway.standstill_timeout,
             log_participation_interval: config.highway.log_participation_interval,
             log_unit_sizes: config.highway.log_unit_sizes,
->>>>>>> d35ae61c
         });
         (hw_proto, outcomes)
     }
 
-<<<<<<< HEAD
-    fn process_av_effects<E>(&mut self, av_effects: E) -> ProtocolOutcomes<I, C>
-=======
     fn initialize_timers(
         now: Timestamp,
         era_start_time: Timestamp,
@@ -273,7 +249,6 @@
     }
 
     fn process_av_effects<E>(&mut self, av_effects: E, now: Timestamp) -> ProtocolOutcomes<I, C>
->>>>>>> d35ae61c
     where
         E: IntoIterator<Item = AvEffect<C>>,
     {
@@ -286,14 +261,9 @@
     fn process_av_effect(&mut self, effect: AvEffect<C>) -> ProtocolOutcomes<I, C> {
         match effect {
             AvEffect::NewVertex(vv) => {
-<<<<<<< HEAD
-                self.calculate_round_exponent(&vv);
-                self.process_new_vertex(vv.into())
-=======
                 self.log_unit_size(vv.inner(), "sending new unit");
                 self.calculate_round_exponent(&vv, now);
                 self.process_new_vertex(vv)
->>>>>>> d35ae61c
             }
             AvEffect::ScheduleTimer(timestamp) => {
                 vec![ProtocolOutcome::ScheduleTimer(
@@ -345,16 +315,10 @@
     /// Adds the given vertices to the protocol state, if possible, or requests missing
     /// dependencies or validation. Recursively schedules events to add everything that is
     /// unblocked now.
-<<<<<<< HEAD
-    fn add_vertex(&mut self) -> ProtocolOutcomes<I, C> {
-        let (maybe_pending_vertex, mut outcomes) =
-            self.synchronizer.pop_vertex_to_add(&self.highway);
-=======
     fn add_vertex(&mut self, now: Timestamp) -> ProtocolOutcomes<I, C> {
         let (maybe_pending_vertex, mut outcomes) = self
             .synchronizer
             .pop_vertex_to_add(&self.highway, &self.pending_values);
->>>>>>> d35ae61c
         let pending_vertex = match maybe_pending_vertex {
             None => return outcomes,
             Some(pending_vertex) => pending_vertex,
@@ -519,8 +483,6 @@
             .map_or(false, is_switch)
     }
 
-<<<<<<< HEAD
-=======
     // Check if we've made any progress since joining.
     // If we haven't, we might have been left alone in the era and we should request the state from
     // peers.
@@ -564,7 +526,6 @@
         )]
     }
 
->>>>>>> d35ae61c
     /// Prints a log message if the vertex is a proposal unit. Otherwise returns `false`.
     fn log_proposal(&self, vertex: &Vertex<C>, msg: &str) -> bool {
         let (wire_unit, hash) = match vertex.unit() {
@@ -792,13 +753,9 @@
                     vec![]
                 }
             }
-<<<<<<< HEAD
-            TIMER_ID_SYNCHRONIZER_QUEUE => {
-=======
             TIMER_ID_PROGRESS_ALERT => self.handle_progress_alert_timer(now),
             TIMER_ID_STANDSTILL_ALERT => self.handle_standstill_alert_timer(now),
             TIMER_ID_SYNCHRONIZER_LOG => {
->>>>>>> d35ae61c
                 self.synchronizer.log_len();
                 if !self.finalized_switch_block() {
                     let next_timer = Timestamp::now() + TimeDiff::from(5_000);
@@ -811,16 +768,12 @@
         }
     }
 
-<<<<<<< HEAD
-    fn handle_action(&mut self, action_id: ActionId) -> ProtocolOutcomes<I, C> {
-=======
     fn handle_is_current(&self) -> ProtocolOutcomes<I, C> {
         // Request latest protocol state of the current era.
         self.latest_panorama_request()
     }
 
     fn handle_action(&mut self, action_id: ActionId, now: Timestamp) -> ProtocolOutcomes<I, C> {
->>>>>>> d35ae61c
         match action_id {
             ACTION_ID_VERTEX => self.add_vertex(),
             _ => unreachable!("unexpected action ID"),
@@ -829,13 +782,8 @@
 
     fn propose(
         &mut self,
-<<<<<<< HEAD
-        value: C::ConsensusValue,
-        block_context: BlockContext,
-=======
         proposed_block: ProposedBlock<C>,
         now: Timestamp,
->>>>>>> d35ae61c
     ) -> ProtocolOutcomes<I, C> {
         let (value, block_context) = proposed_block.destructure();
         let effects = self.highway.propose(value, block_context);
@@ -853,14 +801,7 @@
                 .remove(&proposed_block)
                 .into_iter()
                 .flatten()
-<<<<<<< HEAD
-                .flat_map(|vv| {
-                    let now = Timestamp::now();
-                    self.add_valid_vertex(vv, now)
-                })
-=======
                 .flat_map(|(vv, _)| self.add_valid_vertex(vv, now))
->>>>>>> d35ae61c
                 .collect_vec();
             outcomes.extend(self.synchronizer.remove_satisfied_deps(&self.highway));
             outcomes.extend(self.detect_finality());
