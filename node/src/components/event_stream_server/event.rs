--- conflicted
+++ resolved
@@ -1,10 +1,6 @@
 use std::fmt::{self, Display, Formatter};
 
-<<<<<<< HEAD
-use casper_types::{ExecutionResult, PublicKey};
-=======
 use casper_types::{EraId, ExecutionEffect, ExecutionResult, PublicKey};
->>>>>>> d35ae61c
 
 use crate::{
     components::consensus::EraId,
