//! Block validator
//!
//! The block validator checks whether all the deploys included in the block payload exist, either
//! locally or on the network.
//!
//! When multiple requests are made to validate the same block payload, they will eagerly return
//! true if valid, but only fail if all sources have been exhausted. This is only relevant when
//! calling for validation of the same protoblock multiple times at the same time.

mod keyed_counter;
#[cfg(test)]
mod tests;

use std::{
    collections::{hash_map::Entry, HashMap, HashSet, VecDeque},
    convert::Infallible,
    fmt::Debug,
    sync::Arc,
};

use datasize::DataSize;
use derive_more::{Display, From};
use smallvec::{smallvec, SmallVec};
use tracing::info;

use crate::{
    components::{
        block_proposer::DeployType,
        consensus::{ClContext, ProposedBlock},
        Component,
    },
    effect::{
        requests::{BlockValidationRequest, FetcherRequest, StorageRequest},
        EffectBuilder, EffectExt, EffectOptionExt, Effects, Responder,
    },
<<<<<<< HEAD
    types::{appendable_block::AppendableBlock, BlockLike, Chainspec, Deploy, DeployHash},
=======
    types::{appendable_block::AppendableBlock, Block, Chainspec, Deploy, DeployHash, Timestamp},
>>>>>>> d35ae61c
    NodeRng,
};
use keyed_counter::KeyedCounter;

use super::fetcher::FetchResult;

<<<<<<< HEAD
=======
#[derive(DataSize, Debug, Display, Clone, Copy, Hash, Ord, PartialOrd, Eq, PartialEq)]
pub enum DeployOrTransferHash {
    #[display(fmt = "deploy {}", _0)]
    Deploy(DeployHash),
    #[display(fmt = "transfer {}", _0)]
    Transfer(DeployHash),
}

impl From<DeployOrTransferHash> for DeployHash {
    fn from(dt_hash: DeployOrTransferHash) -> DeployHash {
        match dt_hash {
            DeployOrTransferHash::Deploy(hash) => hash,
            DeployOrTransferHash::Transfer(hash) => hash,
        }
    }
}

impl DeployOrTransferHash {
    fn is_transfer(&self) -> bool {
        matches!(self, DeployOrTransferHash::Transfer(_))
    }
}

#[derive(DataSize, Debug, Display, Clone, Hash, Eq, PartialEq)]
pub enum ValidatingBlock {
    #[display(fmt = "{}", _0.display())]
    Block(Box<Block>),
    #[display(fmt = "{}", _0.display())]
    ProposedBlock(Box<ProposedBlock<ClContext>>),
}

impl From<Block> for ValidatingBlock {
    fn from(block: Block) -> ValidatingBlock {
        ValidatingBlock::Block(Box::new(block))
    }
}

impl From<ProposedBlock<ClContext>> for ValidatingBlock {
    fn from(proposed_block: ProposedBlock<ClContext>) -> ValidatingBlock {
        ValidatingBlock::ProposedBlock(Box::new(proposed_block))
    }
}

impl ValidatingBlock {
    fn timestamp(&self) -> Timestamp {
        match self {
            ValidatingBlock::Block(block) => block.timestamp(),
            ValidatingBlock::ProposedBlock(pb) => pb.context().timestamp(),
        }
    }

    fn deploy_hashes(&self) -> &[DeployHash] {
        match self {
            ValidatingBlock::Block(block) => block.deploy_hashes(),
            ValidatingBlock::ProposedBlock(pb) => pb.value().deploy_hashes(),
        }
    }

    fn transfer_hashes(&self) -> &[DeployHash] {
        match self {
            ValidatingBlock::Block(block) => block.transfer_hashes(),
            ValidatingBlock::ProposedBlock(pb) => pb.value().transfer_hashes(),
        }
    }

    fn deploys_and_transfers_iter(&self) -> impl Iterator<Item = DeployOrTransferHash> + '_ {
        let deploys = self
            .deploy_hashes()
            .iter()
            .map(|hash| DeployOrTransferHash::Deploy(*hash));
        let transfers = self
            .transfer_hashes()
            .iter()
            .map(|hash| DeployOrTransferHash::Transfer(*hash));
        deploys.chain(transfers)
    }
}

>>>>>>> d35ae61c
/// Block validator component event.
#[derive(Debug, From, Display)]
pub enum Event<I> {
    /// A request made of the block validator component.
    #[from]
    Request(BlockValidationRequest<I>),

    /// A deploy has been successfully found.
    #[display(fmt = "{} found", dt_hash)]
    DeployFound {
        dt_hash: DeployOrTransferHash,
        deploy_type: Box<DeployType>,
    },

    /// A request to find a specific deploy, potentially from a peer, failed.
    #[display(fmt = "{} missing", _0)]
    DeployMissing(DeployOrTransferHash),

    /// Deploy was invalid. Unable to convert to a deploy type.
    #[display(fmt = "{} invalid", _0)]
    CannotConvertDeploy(DeployOrTransferHash),
}

/// State of the current process of block validation.
///
/// Tracks whether or not there are deploys still missing and who is interested in the final result.
#[derive(DataSize, Debug)]
pub(crate) struct BlockValidationState<I> {
    /// Appendable block ensuring that the deploys satisfy the validity conditions.
    appendable_block: AppendableBlock,
    /// The deploys that have not yet been "crossed off" the list of potential misses.
    missing_deploys: HashSet<DeployOrTransferHash>,
    /// A list of responders that are awaiting an answer.
    responders: SmallVec<[Responder<bool>; 2]>,
    /// Peers that should have the data.
    sources: VecDeque<I>,
}

impl<I> BlockValidationState<I>
where
    I: PartialEq + Eq + 'static,
{
    /// Adds alternative source of data.
    /// Returns true if we already know about the peer.
    fn add_source(&mut self, peer: I) -> bool {
        if self.sources.contains(&peer) {
            true
        } else {
            self.sources.push_back(peer);
            false
        }
    }

    /// Returns a peer, if there is any, that we haven't yet tried.
    fn source(&mut self) -> Option<I> {
        self.sources.pop_front()
    }

    fn respond<REv>(&mut self, value: bool) -> Effects<REv> {
        self.responders
            .drain(..)
            .flat_map(|responder| responder.respond(value).ignore())
            .collect()
    }
}

#[derive(DataSize, Debug)]
pub(crate) struct BlockValidator<I> {
    /// Chainspec loaded for deploy validation.
    #[data_size(skip)]
    chainspec: Arc<Chainspec>,
    /// State of validation of a specific block.
    validation_states: HashMap<ValidatingBlock, BlockValidationState<I>>,
    /// Number of requests for a specific deploy hash still in flight.
    in_flight: KeyedCounter<DeployHash>,
}

impl<I> BlockValidator<I>
where
<<<<<<< HEAD
    T: BlockLike + Debug + Send + Clone + 'static,
    I: Clone + Send + 'static + Send,
=======
    I: Clone + Debug + Send + 'static + Send,
>>>>>>> d35ae61c
{
    /// Creates a new block validator instance.
    pub(crate) fn new(chainspec: Arc<Chainspec>) -> Self {
        BlockValidator {
            chainspec,
            validation_states: HashMap::new(),
            in_flight: KeyedCounter::default(),
        }
    }
<<<<<<< HEAD
=======

    /// Prints a log message about an invalid block with duplicated deploys.
    fn log_block_with_replay(&self, sender: I, block: &ValidatingBlock) {
        let mut deploy_counts = BTreeMap::new();
        for dt_hash in block.deploys_and_transfers_iter() {
            *deploy_counts.entry(dt_hash).or_default() += 1;
        }
        let duplicates = deploy_counts
            .into_iter()
            .filter_map(|(dt_hash, count): (DeployOrTransferHash, usize)| {
                (count > 1).then(|| format!("{} * {}", count, dt_hash))
            })
            .join(", ");
        info!(
            ?sender, %duplicates,
            "received invalid block containing duplicated deploys"
        );
    }
>>>>>>> d35ae61c
}

impl<I, REv> Component<REv> for BlockValidator<I>
where
    I: Clone + Debug + Send + PartialEq + Eq + 'static,
    REv: From<Event<I>>
        + From<BlockValidationRequest<I>>
        + From<FetcherRequest<I, Deploy>>
        + From<StorageRequest>
        + Send,
{
    type Event = Event<I>;
    type ConstructionError = Infallible;

    fn handle_event(
        &mut self,
        effect_builder: EffectBuilder<REv>,
        _rng: &mut NodeRng,
        event: Self::Event,
    ) -> Effects<Self::Event> {
        let mut effects = Effects::new();
        match event {
            Event::Request(BlockValidationRequest {
                block,
                sender,
                responder,
            }) => {
                let deploy_count = block.deploy_hashes().len() + block.transfer_hashes().len();
                if deploy_count == 0 {
                    // If there are no deploys, return early.
                    return responder.respond(true).ignore();
                }
                // Collect the deploys in a set. If they are fewer now, then there was a duplicate!
                let block_deploys: HashSet<_> = block.deploys_and_transfers_iter().collect();
                if block_deploys.len() != deploy_count {
<<<<<<< HEAD
                    info!(
                        deploys = ?block.deploys(), ?sender,
                        "received invalid block containing duplicated deploys"
                    );
                    return responder.respond((false, block)).ignore();
                }
                if block_deploys.is_empty() {
                    // If there are no deploys, return early.
                    return responder.respond((true, block)).ignore();
=======
                    self.log_block_with_replay(sender, &block);
                    return responder.respond(false).ignore();
>>>>>>> d35ae61c
                }

                match self.validation_states.entry(block) {
                    Entry::Occupied(mut entry) => {
                        // The entry already exists.
                        if entry.get().missing_deploys.is_empty() {
                            // Block has already been validated successfully, early return to
                            // caller.
                            effects.extend(responder.respond(true).ignore());
                        } else {
                            // We register ourselves as someone interested in the ultimate
                            // validation result.
                            entry.get_mut().responders.push(responder);
                            // And add an alternative source of data.
                            entry.get_mut().add_source(sender);
                        }
                    }
                    Entry::Vacant(entry) => {
                        // Our entry is vacant - create an entry to track the state.
                        let in_flight = &mut self.in_flight;
                        effects.extend(entry.key().deploys_and_transfers_iter().flat_map(
                            |dt_hash| {
                                // For every request, increase the number of in-flight...
                                in_flight.inc(&dt_hash.into());
                                // ...then request it.
                                fetch_deploy(effect_builder, dt_hash, sender.clone())
                            },
                        ));
                        let block_timestamp = entry.key().timestamp();
                        let deploy_config = self.chainspec.deploy_config;
                        entry.insert(BlockValidationState {
                            appendable_block: AppendableBlock::new(deploy_config, block_timestamp),
                            missing_deploys: block_deploys,
                            responders: smallvec![responder],
                            sources: VecDeque::new(), /* This is empty b/c we create the first
                                                       * request using `sender`. */
                        });
                    }
                }
            }
            Event::DeployFound {
                dt_hash,
                deploy_type,
            } => {
                // We successfully found a hash. Decrease the number of outstanding requests.
                self.in_flight.dec(&dt_hash.into());

                // If a deploy is received for a given block that makes that block invalid somehow,
                // mark it for removal.
                let mut invalid = Vec::new();

                // Our first pass updates all validation states, crossing off the found deploy.
                for (key, state) in self.validation_states.iter_mut() {
                    if state.missing_deploys.remove(&dt_hash) {
                        // If the deploy is of the wrong type or would be invalid for this block,
                        // notify everyone still waiting on it that all is lost.
                        if deploy_type.is_transfer() != dt_hash.is_transfer() {
                            info!(block = ?key, %dt_hash, ?deploy_type, "wrong deploy type");
                            invalid.push(key.clone());
                        } else if let Err(err) =
                            state.appendable_block.add(dt_hash.into(), &*deploy_type)
                        {
                            info!(block = ?key, %dt_hash, ?deploy_type, ?err, "block invalid");
                            invalid.push(key.clone());
                        }
                    }
                }

                // Now we remove all states that have finished and notify the requesters.
                self.validation_states.retain(|key, state| {
                    if invalid.contains(key) {
                        effects.extend(state.respond(false));
                        return false;
                    }
                    if state.missing_deploys.is_empty() {
                        // This one is done and valid.
                        effects.extend(state.respond(true));
                        return false;
                    }
                    true
                });
            }
            Event::DeployMissing(dt_hash) => {
                info!(%dt_hash, "request to download deploy timed out");
                // A deploy failed to fetch. If there is still hope (i.e. other outstanding
                // requests), we just ignore this little accident.
                if self.in_flight.dec(&dt_hash.into()) != 0 {
                    return Effects::new();
                }

                // Flag indicating whether we've retried fetching the deploy.
                let mut retried = false;

                self.validation_states.retain(|key, state| {
                    if !state.missing_deploys.contains(&dt_hash) {
                        return true;
                    }
                    if retried {
                        // We don't want to retry downloading the same element more than once.
                        return true;
                    }
                    match state.source() {
                        Some(peer) => {
                            info!(%dt_hash, ?peer, "trying the next peer");
                            // There's still hope to download the deploy.
                            effects.extend(fetch_deploy(effect_builder, dt_hash, peer));
                            retried = true;
                            true
                        }
                        None => {
                            // Notify everyone still waiting on it that all is lost.
                            info!(
                                block = ?key, %dt_hash,
                                "could not validate the deploy. block is invalid"
                            );
                            // This validation state contains a failed deploy hash, it can never
                            // succeed.
                            effects.extend(state.respond(false));
                            false
                        }
                    }
                });

                if retried {
                    // If we retried, we need to increase this counter.
                    self.in_flight.inc(&dt_hash.into());
                }
            }
            Event::CannotConvertDeploy(dt_hash) => {
                // Deploy is invalid. There's no point waiting for other in-flight requests to
                // finish.
                self.in_flight.dec(&dt_hash.into());

                self.validation_states.retain(|key, state| {
                    if state.missing_deploys.contains(&dt_hash) {
                        // Notify everyone still waiting on it that all is lost.
                        info!(
                            block = ?key, %dt_hash,
                            "could not convert deploy to deploy type. block is invalid"
                        );
                        // This validation state contains a failed deploy hash, it can never
                        // succeed.
                        effects.extend(state.respond(false));
                        false
                    } else {
                        true
                    }
                });
            }
        }
        effects
    }
}

/// Returns effects that fetch the deploy and validate it.
fn fetch_deploy<REv, I>(
    effect_builder: EffectBuilder<REv>,
    dt_hash: DeployOrTransferHash,
    sender: I,
) -> Effects<Event<I>>
where
    REv: From<Event<I>>
        + From<BlockValidationRequest<I>>
        + From<StorageRequest>
        + From<FetcherRequest<I, Deploy>>
        + Send,
    I: Clone + Send + PartialEq + Eq + 'static,
{
    let validate_deploy = move |result: FetchResult<Deploy, I>| match result {
        FetchResult::FromStorage(deploy) | FetchResult::FromPeer(deploy, _) => deploy
            .deploy_type()
            .map_or(Event::CannotConvertDeploy(dt_hash), |deploy_type| {
                Event::DeployFound {
                    dt_hash,
                    deploy_type: Box::new(deploy_type),
                }
            }),
    };

    effect_builder
        .fetch_deploy(dt_hash.into(), sender)
        .map_or_else(validate_deploy, move || Event::DeployMissing(dt_hash))
}<|MERGE_RESOLUTION|>--- conflicted
+++ resolved
@@ -33,19 +33,13 @@
         requests::{BlockValidationRequest, FetcherRequest, StorageRequest},
         EffectBuilder, EffectExt, EffectOptionExt, Effects, Responder,
     },
-<<<<<<< HEAD
-    types::{appendable_block::AppendableBlock, BlockLike, Chainspec, Deploy, DeployHash},
-=======
     types::{appendable_block::AppendableBlock, Block, Chainspec, Deploy, DeployHash, Timestamp},
->>>>>>> d35ae61c
     NodeRng,
 };
 use keyed_counter::KeyedCounter;
 
 use super::fetcher::FetchResult;
 
-<<<<<<< HEAD
-=======
 #[derive(DataSize, Debug, Display, Clone, Copy, Hash, Ord, PartialOrd, Eq, PartialEq)]
 pub enum DeployOrTransferHash {
     #[display(fmt = "deploy {}", _0)]
@@ -124,7 +118,6 @@
     }
 }
 
->>>>>>> d35ae61c
 /// Block validator component event.
 #[derive(Debug, From, Display)]
 pub enum Event<I> {
@@ -204,12 +197,7 @@
 
 impl<I> BlockValidator<I>
 where
-<<<<<<< HEAD
-    T: BlockLike + Debug + Send + Clone + 'static,
-    I: Clone + Send + 'static + Send,
-=======
     I: Clone + Debug + Send + 'static + Send,
->>>>>>> d35ae61c
 {
     /// Creates a new block validator instance.
     pub(crate) fn new(chainspec: Arc<Chainspec>) -> Self {
@@ -219,8 +207,6 @@
             in_flight: KeyedCounter::default(),
         }
     }
-<<<<<<< HEAD
-=======
 
     /// Prints a log message about an invalid block with duplicated deploys.
     fn log_block_with_replay(&self, sender: I, block: &ValidatingBlock) {
@@ -239,7 +225,6 @@
             "received invalid block containing duplicated deploys"
         );
     }
->>>>>>> d35ae61c
 }
 
 impl<I, REv> Component<REv> for BlockValidator<I>
@@ -275,20 +260,8 @@
                 // Collect the deploys in a set. If they are fewer now, then there was a duplicate!
                 let block_deploys: HashSet<_> = block.deploys_and_transfers_iter().collect();
                 if block_deploys.len() != deploy_count {
-<<<<<<< HEAD
-                    info!(
-                        deploys = ?block.deploys(), ?sender,
-                        "received invalid block containing duplicated deploys"
-                    );
-                    return responder.respond((false, block)).ignore();
-                }
-                if block_deploys.is_empty() {
-                    // If there are no deploys, return early.
-                    return responder.respond((true, block)).ignore();
-=======
                     self.log_block_with_replay(sender, &block);
                     return responder.respond(false).ignore();
->>>>>>> d35ae61c
                 }
 
                 match self.validation_states.entry(block) {
