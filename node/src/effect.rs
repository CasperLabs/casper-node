//! Effects subsystem.
//!
//! Effects describe things that the creator of the effect intends to happen, producing a value upon
//! completion. They are, in fact, futures.
//!
//! A pinned, boxed future returning an event is called an effect and typed as an `Effect<Ev>`,
//! where `Ev` is the event's type. Generally, `Ev` is an Event enum defined at the top level of
//! each component in the `crate::components` module.
//!
//! ## Using effects
//!
//! To create an effect, an `EffectBuilder` will be passed in from the relevant reactor. For
//! example, given an effect builder `effect_builder`, we can create a `set_timeout` future and turn
//! it into an effect:
//!
//! ```ignore
//! use std::time::Duration;
//! use casper_node::effect::EffectExt;
//!
//! enum Event {
//!     ThreeSecondsElapsed(Duration)
//! }
//!
//! effect_builder
//!     .set_timeout(Duration::from_secs(3))
//!     .event(Event::ThreeSecondsElapsed);
//! ```
//!
//! This example will produce an effect that, after three seconds, creates an
//! `Event::ThreeSecondsElapsed`. Note that effects do nothing on their own, they need to be passed
//! to a [`reactor`](../reactor/index.html) to be executed.
//!
//! ## Arbitrary effects
//!
//! While it is technically possible to turn any future into an effect, it is advisable to only use
//! the effects explicitly listed in this module through traits to create them. Post-processing on
//! effects to turn them into events should also be kept brief.
//!
//! ## Announcements and effects
//!
//! Some effects can be further classified into either announcements or requests, although these
//! properties are not reflected in the type system.
//!
//! **Announcements** are effects emitted by components that are essentially "fire-and-forget"; the
//! component will never expect an answer for these and does not rely on them being handled. It is
//! also conceivable that they are being cloned and dispatched to multiple components by the
//! reactor.
//!
//! A good example is the arrival of a new deploy passed in by a client. Depending on the setup it
//! may be stored, buffered or, in certain testing setups, just discarded. None of this is a concern
//! of the component that talks to the client and deserializes the incoming deploy though, which
//! considers the deploy no longer its concern after it has returned an announcement effect.
//!
//! **Requests** are complex effects that are used when a component needs something from
//! outside of itself (typically to be provided by another component); a request requires an
//! eventual response.
//!
//! A request **must** have a `Responder` field, which a handler of a request **must** call at
//! some point. Failing to do so will result in a resource leak.

pub mod announcements;
pub mod requests;

use std::{
    any::type_name,
    borrow::Cow,
    collections::{BTreeMap, HashMap, HashSet},
    fmt::{self, Debug, Display, Formatter},
    future::Future,
    sync::Arc,
    time::{Duration, Instant},
};

use datasize::DataSize;
use futures::{channel::oneshot, future::BoxFuture, FutureExt};
use serde::{de::DeserializeOwned, Serialize};
use smallvec::{smallvec, SmallVec};
use tracing::error;
#[cfg(not(feature = "fast-sync"))]
use tracing::warn;

use casper_execution_engine::{
    core::engine_state::{
        self,
        era_validators::GetEraValidatorsError,
<<<<<<< HEAD
        execute_request::ExecuteRequest,
        execution_result::ExecutionResults,
=======
        execution_effect::ExecutionEffect,
>>>>>>> d35ae61c
        genesis::GenesisResult,
        step::{StepRequest, StepResult},
        upgrade::{UpgradeConfig, UpgradeResult},
        BalanceRequest, BalanceResult, GetBidsRequest, GetBidsResult, QueryRequest, QueryResult,
        MAX_PAYMENT,
    },
    shared::{
        additive_map::AdditiveMap, newtypes::Blake2bHash, stored_value::StoredValue,
        transform::Transform,
    },
    storage::{global_state::CommitResult, protocol_data::ProtocolData, trie::Trie},
};
use casper_types::{
    system::auction::EraValidators, ExecutionResult, Key, ProtocolVersion, PublicKey, Transfer,
};

use crate::{
    components::{
<<<<<<< HEAD
        chainspec_loader::NextUpgrade,
        consensus::{BlockContext, EraId},
=======
        block_validator::ValidatingBlock,
        chainspec_loader::{CurrentRunInfo, NextUpgrade},
        consensus::{BlockContext, ClContext},
>>>>>>> d35ae61c
        contract_runtime::EraValidatorsRequest,
        deploy_acceptor,
        fetcher::FetchResult,
        small_network::GossipedAddress,
    },
    crypto::hash::Digest,
    effect::requests::LinearChainRequest,
    reactor::{EventQueueHandle, QueueKind},
    types::{
<<<<<<< HEAD
        Block, BlockByHeight, BlockHash, BlockHeader, BlockLike, BlockSignatures, Chainspec,
        ChainspecInfo, Deploy, DeployHash, DeployHeader, DeployMetadata, FinalitySignature,
        FinalizedBlock, Item, ProtoBlock, TimeDiff, Timestamp,
=======
        Block, BlockByHeight, BlockHash, BlockHeader, BlockPayload, BlockSignatures, Chainspec,
        ChainspecInfo, Deploy, DeployHash, DeployHeader, DeployMetadata, FinalitySignature,
        FinalizedBlock, Item, TimeDiff, Timestamp,
>>>>>>> d35ae61c
    },
    utils::Source,
};
use announcements::{
    BlockExecutorAnnouncement, ChainspecLoaderAnnouncement, ConsensusAnnouncement,
    ControlAnnouncement, DeployAcceptorAnnouncement, GossiperAnnouncement, LinearChainAnnouncement,
    NetworkAnnouncement, RpcServerAnnouncement,
};
use requests::{
<<<<<<< HEAD
    BlockExecutorRequest, BlockProposerRequest, BlockValidationRequest, ChainspecLoaderRequest,
    ConsensusRequest, ContractRuntimeRequest, FetcherRequest, MetricsRequest, NetworkInfoRequest,
    NetworkRequest, ProtoBlockRequest, StateStoreRequest, StorageRequest,
};

=======
    BlockPayloadRequest, BlockProposerRequest, BlockValidationRequest, ChainspecLoaderRequest,
    ConsensusRequest, ContractRuntimeRequest, FetcherRequest, MetricsRequest, NetworkInfoRequest,
    NetworkRequest, StateStoreRequest, StorageRequest,
};

use self::announcements::BlocklistAnnouncement;

/// A resource that will never be available, thus trying to acquire it will wait forever.
static UNOBTAINABLE: Lazy<Semaphore> = Lazy::new(|| Semaphore::new(0));

>>>>>>> d35ae61c
/// A pinned, boxed future that produces one or more events.
pub type Effect<Ev> = BoxFuture<'static, Multiple<Ev>>;

/// Multiple effects in a container.
pub type Effects<Ev> = Multiple<Effect<Ev>>;

/// A small collection of rarely more than two items.
///
/// Stored in a `SmallVec` to avoid allocations in case there are less than three items grouped. The
/// size of two items is chosen because one item is the most common use case, and large items are
/// typically boxed. In the latter case two pointers and one enum variant discriminator is almost
/// the same size as an empty vec, which is two pointers.
pub type Multiple<T> = SmallVec<[T; 2]>;

/// A responder satisfying a request.
#[must_use]
#[derive(DataSize)]
pub struct Responder<T>(Option<oneshot::Sender<T>>);

impl<T: 'static + Send> Responder<T> {
    /// Creates a new `Responder`.
    #[inline]
    fn new(sender: oneshot::Sender<T>) -> Self {
        Responder(Some(sender))
    }

    /// Helper method for tests.
    ///
    /// Allows creating a responder manually. This function should not be used, unless you are
    /// writing alternative infrastructure, e.g. for tests.
    #[cfg(test)]
    #[inline]
    pub(crate) fn create(sender: oneshot::Sender<T>) -> Self {
        Responder::new(sender)
    }
}

impl<T> Responder<T> {
    /// Send `data` to the origin of the request.
    pub async fn respond(mut self, data: T) {
        if let Some(sender) = self.0.take() {
            if sender.send(data).is_err() {
                error!("could not send response to request down oneshot channel");
            }
        } else {
            error!("tried to send a value down a responder channel, but it was already used");
        }
    }
}

impl<T> Debug for Responder<T> {
    fn fmt(&self, formatter: &mut Formatter<'_>) -> fmt::Result {
        write!(formatter, "Responder<{}>", type_name::<T>(),)
    }
}

impl<T> Display for Responder<T> {
    fn fmt(&self, formatter: &mut Formatter<'_>) -> fmt::Result {
        write!(formatter, "responder({})", type_name::<T>(),)
    }
}

impl<T> Drop for Responder<T> {
    fn drop(&mut self) {
        if self.0.is_some() {
            // This is usually a very serious error, as another component will now be stuck.
            error!(
                "{} dropped without being responded to --- \
                 this is always a bug and will likely cause another component to be stuck!",
                self
            );
        }
    }
}

impl<T> Serialize for Responder<T> {
    fn serialize<S>(&self, serializer: S) -> Result<S::Ok, S::Error>
    where
        S: serde::Serializer,
    {
        serializer.serialize_str(&format!("{:?}", self))
    }
}

/// Effect extension for futures, used to convert futures into actual effects.
pub trait EffectExt: Future + Send {
    /// Finalizes a future into an effect that returns an event.
    ///
    /// The function `f` is used to translate the returned value from an effect into an event.
    fn event<U, F>(self, f: F) -> Effects<U>
    where
        F: FnOnce(Self::Output) -> U + 'static + Send,
        U: 'static,
        Self: Sized;

    /// Finalizes a future into an effect that runs but drops the result.
    fn ignore<Ev>(self) -> Effects<Ev>;
}

/// Effect extension for futures, used to convert futures returning a `Result` into two different
/// effects.
pub trait EffectResultExt {
    /// The type the future will return if `Ok`.
    type Value;
    /// The type the future will return if `Err`.
    type Error;

    /// Finalizes a future returning a `Result` into two different effects.
    ///
    /// The function `f_ok` is used to translate the returned value from an effect into an event,
    /// while the function `f_err` does the same for a potential error.
    fn result<U, F, G>(self, f_ok: F, f_err: G) -> Effects<U>
    where
        F: FnOnce(Self::Value) -> U + 'static + Send,
        G: FnOnce(Self::Error) -> U + 'static + Send,
        U: 'static;
}

/// Effect extension for futures, used to convert futures returning an `Option` into two different
/// effects.
pub trait EffectOptionExt {
    /// The type the future will return if `Some`.
    type Value;

    /// Finalizes a future returning an `Option` into two different effects.
    ///
    /// The function `f_some` is used to translate the returned value from an effect into an event,
    /// while the function `f_none` does the same for a returned `None`.
    fn map_or_else<U, F, G>(self, f_some: F, f_none: G) -> Effects<U>
    where
        F: FnOnce(Self::Value) -> U + 'static + Send,
        G: FnOnce() -> U + 'static + Send,
        U: 'static;

    /// Finalizes a future returning an `Option` into two different effects.
    ///
    /// The function `f` is used to translate the returned value from an effect into an event,
    /// In the case of `None`, empty vector of effects is returned.
    fn map_some<U, F>(self, f: F) -> Effects<U>
    where
        F: FnOnce(Self::Value) -> U + 'static + Send,
        U: 'static;
}

impl<T: ?Sized> EffectExt for T
where
    T: Future + Send + 'static + Sized,
{
    fn event<U, F>(self, f: F) -> Effects<U>
    where
        F: FnOnce(Self::Output) -> U + 'static + Send,
        U: 'static,
    {
        smallvec![self.map(f).map(|item| smallvec![item]).boxed()]
    }

    fn ignore<Ev>(self) -> Effects<Ev> {
        smallvec![self.map(|_| Multiple::new()).boxed()]
    }
}

impl<T, V, E> EffectResultExt for T
where
    T: Future<Output = Result<V, E>> + Send + 'static + Sized,
    T: ?Sized,
{
    type Value = V;
    type Error = E;

    fn result<U, F, G>(self, f_ok: F, f_err: G) -> Effects<U>
    where
        F: FnOnce(V) -> U + 'static + Send,
        G: FnOnce(E) -> U + 'static + Send,
        U: 'static,
    {
        smallvec![self
            .map(|result| result.map_or_else(f_err, f_ok))
            .map(|item| smallvec![item])
            .boxed()]
    }
}

impl<T, V> EffectOptionExt for T
where
    T: Future<Output = Option<V>> + Send + 'static + Sized,
    T: ?Sized,
{
    type Value = V;

    fn map_or_else<U, F, G>(self, f_some: F, f_none: G) -> Effects<U>
    where
        F: FnOnce(V) -> U + 'static + Send,
        G: FnOnce() -> U + 'static + Send,
        U: 'static,
    {
        smallvec![self
            .map(|option| option.map_or_else(f_none, f_some))
            .map(|item| smallvec![item])
            .boxed()]
    }

    /// Finalizes a future returning an `Option`.
    ///
    /// The function `f` is used to translate the returned value from an effect into an event,
    /// In the case of `None`, empty vector is returned.
    fn map_some<U, F>(self, f: F) -> Effects<U>
    where
        F: FnOnce(Self::Value) -> U + 'static + Send,
        U: 'static,
    {
        smallvec![self
            .map(|option| option
                .map(|el| smallvec![f(el)])
                .unwrap_or_else(|| smallvec![]))
            .boxed()]
    }
}

/// A builder for [`Effect`](type.Effect.html)s.
///
/// Provides methods allowing the creation of effects which need to be scheduled
/// on the reactor's event queue, without giving direct access to this queue.
#[derive(Debug)]
pub struct EffectBuilder<REv: 'static>(EventQueueHandle<REv>);

// Implement `Clone` and `Copy` manually, as `derive` will make it depend on `REv` otherwise.
impl<REv> Clone for EffectBuilder<REv> {
    fn clone(&self) -> Self {
        EffectBuilder(self.0)
    }
}

impl<REv> Copy for EffectBuilder<REv> {}

impl<REv> EffectBuilder<REv> {
    /// Creates a new effect builder.
    pub fn new(event_queue_handle: EventQueueHandle<REv>) -> Self {
        EffectBuilder(event_queue_handle)
    }

    /// Extract the event queue handle out of the effect builder.
    #[cfg(test)]
    pub fn into_inner(self) -> EventQueueHandle<REv> {
        self.0
    }

    /// Performs a request.
    ///
    /// Given a request `Q`, that when completed will yield a result of `T`, produces a future
    /// that will
    ///
    /// 1. create an event to send the request to the respective component (thus `Q: Into<REv>`),
    /// 2. waits for a response and returns it.
    ///
    /// This function is usually only used internally by effects implement on the effects builder,
    /// but IO components may also make use of it.
    pub(crate) async fn make_request<T, Q, F>(self, f: F, queue_kind: QueueKind) -> T
    where
        T: Send + 'static,
        Q: Into<REv>,
        F: FnOnce(Responder<T>) -> Q,
    {
        // Prepare a channel.
        let (sender, receiver) = oneshot::channel();

        // Create response function.
        let responder = Responder::new(sender);

        // Now inject the request event into the event loop.
        let request_event = f(responder).into();
        self.0.schedule(request_event, queue_kind).await;

<<<<<<< HEAD
        receiver.await.unwrap_or_else(|err| {
            // The channel should never be closed, ever.
            error!(%err, ?queue_kind, "request for {} channel closed, this is a serious bug --- \
                   a component will likely be stuck from now on ", type_name::<T>());

            // We cannot produce any value to satisfy the request, so all that's left is panicking.
            panic!("request not answerable");
        })
=======
        match receiver.await {
            Ok(value) => value,
            Err(err) => {
                // The channel should never be closed, ever. If it is, we pretend nothing happened
                // though, instead of crashing.
                error!(%err, ?queue_kind, "request for {} channel closed, this may be a bug? \
                       check if a component is stuck from now on ", type_name::<T>());

                // We cannot produce any value to satisfy the request, so we just abandon this task
                // by waiting on a resource we can never acquire.
                let _ = UNOBTAINABLE.acquire().await;
                panic!("should never obtain unobtainable semaphore");
            }
        }
>>>>>>> d35ae61c
    }

    /// Run and end effect immediately.
    ///
    /// Can be used to trigger events from effects when combined with `.event`. Do not use this to
    /// "do nothing", as it will still cause a task to be spawned.
    #[inline(always)]
    #[allow(clippy::manual_async_fn)]
    pub fn immediately(self) -> impl Future<Output = ()> + Send {
        // Note: This function is implemented manually without `async` sugar because the `Send`
        // inference seems to not work in all cases otherwise.
        async {}
    }

    /// Reports a fatal error.  Normally called via the `crate::fatal!()` macro.
    ///
    /// Usually causes the node to cease operations quickly and exit/crash.
    //
    // Note: This function is implemented manually without `async` sugar because the `Send`
    // inference seems to not work in all cases otherwise.
    pub async fn fatal(self, file: &'static str, line: u32, msg: String)
    where
        REv: From<ControlAnnouncement>,
    {
        self.0
            .schedule(
                ControlAnnouncement::FatalError { file, line, msg },
                QueueKind::Control,
            )
            .await
    }

    /// Sets a timeout.
    pub(crate) async fn set_timeout(self, timeout: Duration) -> Duration {
        let then = Instant::now();
        tokio::time::delay_for(timeout).await;
        Instant::now() - then
    }

    /// Retrieve a snapshot of the nodes current metrics formatted as string.
    ///
    /// If an error occurred producing the metrics, `None` is returned.
    pub(crate) async fn get_metrics(self) -> Option<String>
    where
        REv: From<MetricsRequest>,
    {
        self.make_request(
            |responder| MetricsRequest::RenderNodeMetricsText { responder },
            QueueKind::Api,
        )
        .await
    }

    /// Retrieves block at `height` from the Linear Chain component.
    pub(crate) async fn get_block_at_height_local<I>(self, height: u64) -> Option<Block>
    where
        REv: From<LinearChainRequest<I>>,
    {
        self.make_request(
            |responder| LinearChainRequest::BlockAtHeightLocal(height, responder),
            QueueKind::Regular,
        )
        .await
    }

    /// Sends a network message.
    ///
    /// The message is queued in "fire-and-forget" fashion, there is no guarantee that the peer
    /// will receive it.
    pub(crate) async fn send_message<I, P>(self, dest: I, payload: P)
    where
        REv: From<NetworkRequest<I, P>>,
    {
        self.make_request(
            |responder| NetworkRequest::SendMessage {
                dest: Box::new(dest),
                payload: Box::new(payload),
                responder,
            },
            QueueKind::Network,
        )
        .await
    }

    /// Broadcasts a network message.
    ///
    /// Broadcasts a network message to all peers connected at the time the message is sent.
    pub async fn broadcast_message<I, P>(self, payload: P)
    where
        REv: From<NetworkRequest<I, P>>,
    {
        self.make_request(
            |responder| NetworkRequest::Broadcast {
                payload: Box::new(payload),
                responder,
            },
            QueueKind::Network,
        )
        .await
    }

    /// Gossips a network message.
    ///
    /// A low-level "gossip" function, selects `count` randomly chosen nodes on the network,
    /// excluding the indicated ones, and sends each a copy of the message.
    ///
    /// Returns the IDs of the chosen nodes.
    pub async fn gossip_message<I, P>(
        self,
        payload: P,
        count: usize,
        exclude: HashSet<I>,
    ) -> HashSet<I>
    where
        REv: From<NetworkRequest<I, P>>,
        I: Send + 'static,
        P: Send,
    {
        self.make_request(
            |responder| NetworkRequest::Gossip {
                payload: Box::new(payload),
                count,
                exclude,
                responder,
            },
            QueueKind::Network,
        )
        .await
    }

    /// Gets connected network peers.
    pub async fn network_peers<I>(self) -> BTreeMap<I, String>
    where
        REv: From<NetworkInfoRequest<I>>,
        I: Send + 'static,
    {
        self.make_request(
            |responder| NetworkInfoRequest::GetPeers { responder },
            QueueKind::Api,
        )
        .await
    }

    /// Announces that a network message has been received.
    pub(crate) async fn announce_message_received<I, P>(self, sender: I, payload: P)
    where
        REv: From<NetworkAnnouncement<I, P>>,
    {
        self.0
            .schedule(
                NetworkAnnouncement::MessageReceived { sender, payload },
                QueueKind::NetworkIncoming,
            )
            .await;
    }

    /// Announces that we should gossip our own public listening address.
    pub(crate) async fn announce_gossip_our_address<I, P>(self, our_address: GossipedAddress)
    where
        REv: From<NetworkAnnouncement<I, P>>,
    {
        self.0
            .schedule(
                NetworkAnnouncement::GossipOurAddress(our_address),
                QueueKind::Regular,
            )
            .await;
    }

    /// Announces that a new peer has connected.
    pub(crate) async fn announce_new_peer<I, P>(self, peer_id: I)
    where
        REv: From<NetworkAnnouncement<I, P>>,
    {
        self.0
            .schedule(
                NetworkAnnouncement::NewPeer(peer_id),
                QueueKind::NetworkIncoming,
            )
            .await;
    }

    /// Announces that a gossiper has received a new item, where the item's ID is the complete item.
    pub(crate) async fn announce_complete_item_received_via_gossip<T: Item>(self, item: T::Id)
    where
        REv: From<GossiperAnnouncement<T>>,
    {
        assert!(
            T::ID_IS_COMPLETE_ITEM,
            "{} must be an item where the ID _is_ the complete item",
            item
        );
        self.0
            .schedule(
                GossiperAnnouncement::NewCompleteItem(item),
                QueueKind::Regular,
            )
            .await;
    }

    /// Announces that the HTTP API server has received a deploy.
    pub(crate) async fn announce_deploy_received(
        self,
        deploy: Box<Deploy>,
        responder: Option<Responder<Result<(), deploy_acceptor::Error>>>,
    ) where
        REv: From<RpcServerAnnouncement>,
    {
        self.0
            .schedule(
                RpcServerAnnouncement::DeployReceived { deploy, responder },
                QueueKind::Api,
            )
            .await;
    }

    /// Announces that a deploy not previously stored has now been accepted and stored.
    pub(crate) fn announce_new_deploy_accepted<I>(
        self,
        deploy: Box<Deploy>,
        source: Source<I>,
    ) -> impl Future<Output = ()>
    where
        REv: From<DeployAcceptorAnnouncement<I>>,
    {
        self.0.schedule(
            DeployAcceptorAnnouncement::AcceptedNewDeploy { deploy, source },
            QueueKind::Regular,
        )
    }

    /// Announces that an invalid deploy has been received.
    pub(crate) fn announce_invalid_deploy<I>(
        self,
        deploy: Box<Deploy>,
        source: Source<I>,
    ) -> impl Future<Output = ()>
    where
        REv: From<DeployAcceptorAnnouncement<I>>,
    {
        self.0.schedule(
            DeployAcceptorAnnouncement::InvalidDeploy { deploy, source },
            QueueKind::Regular,
        )
    }

    /// Announce new block has been created.
    pub(crate) async fn announce_linear_chain_block(
        self,
        block: Block,
        execution_results: HashMap<DeployHash, (DeployHeader, ExecutionResult)>,
    ) where
        REv: From<BlockExecutorAnnouncement>,
    {
        self.0
            .schedule(
                BlockExecutorAnnouncement::LinearChainBlock {
                    block,
                    execution_results,
                },
                QueueKind::Regular,
            )
            .await
    }

    /// Announce a committed Step success.
    pub(crate) async fn announce_step_success(
        self,
        era_id: EraId,
        execution_effect: ExecutionEffect,
    ) where
        REv: From<ContractRuntimeAnnouncement>,
    {
        self.0
            .schedule(
                ContractRuntimeAnnouncement::step_success(era_id, (&execution_effect).into()),
                QueueKind::Regular,
            )
            .await
    }

    /// Announce upgrade activation point read.
    pub(crate) async fn announce_upgrade_activation_point_read(self, next_upgrade: NextUpgrade)
    where
        REv: From<ChainspecLoaderAnnouncement>,
    {
        self.0
            .schedule(
                ChainspecLoaderAnnouncement::UpgradeActivationPointRead(next_upgrade),
                QueueKind::Regular,
            )
            .await
    }

    /// Puts the given block into the linear block store.
    pub(crate) async fn put_block_to_storage(self, block: Box<Block>) -> bool
    where
        REv: From<StorageRequest>,
    {
        self.make_request(
            |responder| StorageRequest::PutBlock { block, responder },
            QueueKind::Regular,
        )
        .await
    }

    /// Gets the requested block from the linear block store.
    pub(crate) async fn get_block_from_storage(self, block_hash: BlockHash) -> Option<Block>
    where
        REv: From<StorageRequest>,
    {
        self.make_request(
            |responder| StorageRequest::GetBlock {
                block_hash,
                responder,
            },
            QueueKind::Regular,
        )
        .await
    }

    /// Gets the requested block header from the linear block store.
    #[allow(unused)]
    pub(crate) async fn get_block_header_from_storage(
        self,
        block_hash: BlockHash,
    ) -> Option<BlockHeader>
    where
        REv: From<StorageRequest>,
    {
        self.make_request(
            |responder| StorageRequest::GetBlockHeader {
                block_hash,
                responder,
            },
            QueueKind::Regular,
        )
        .await
    }

    /// Gets the requested signatures for a given block hash.
    pub(crate) async fn get_signatures_from_storage(
        self,
        block_hash: BlockHash,
    ) -> Option<BlockSignatures>
    where
        REv: From<StorageRequest>,
    {
        self.make_request(
            |responder| StorageRequest::GetBlockSignatures {
                block_hash,
                responder,
            },
            QueueKind::Regular,
        )
        .await
    }

    /// Puts the requested finality signatures into storage.
    pub(crate) async fn put_signatures_to_storage(self, signatures: BlockSignatures) -> bool
    where
        REv: From<StorageRequest>,
    {
        self.make_request(
            |responder| StorageRequest::PutBlockSignatures {
                signatures,
                responder,
            },
            QueueKind::Regular,
        )
        .await
    }

    /// Gets the requested block's transfers from storage.
    pub(crate) async fn get_block_transfers_from_storage(
        self,
        block_hash: BlockHash,
    ) -> Option<Vec<Transfer>>
    where
        REv: From<StorageRequest>,
    {
        self.make_request(
            |responder| StorageRequest::GetBlockTransfers {
                block_hash,
                responder,
            },
            QueueKind::Regular,
        )
        .await
    }

<<<<<<< HEAD
=======
    /// Requests the block header at the given height.
    pub(crate) async fn get_block_header_at_height_from_storage(
        self,
        height: u64,
    ) -> Option<BlockHeader>
    where
        REv: From<StorageRequest>,
    {
        self.make_request(
            |responder| StorageRequest::GetBlockHeaderAtHeight { height, responder },
            QueueKind::Regular,
        )
        .await
    }

    /// Requests the header of the block containing the given deploy.
    pub(crate) async fn get_block_header_for_deploy_from_storage(
        self,
        deploy_hash: DeployHash,
    ) -> Option<BlockHeader>
    where
        REv: From<StorageRequest>,
    {
        self.make_request(
            |responder| StorageRequest::GetBlockHeaderForDeploy {
                deploy_hash,
                responder,
            },
            QueueKind::Regular,
        )
        .await
    }

>>>>>>> d35ae61c
    /// Requests the block at the given height.
    pub(crate) async fn get_block_at_height_from_storage(self, height: u64) -> Option<Block>
    where
        REv: From<StorageRequest>,
    {
        self.make_request(
            |responder| StorageRequest::GetBlockAtHeight { height, responder },
            QueueKind::Regular,
        )
        .await
    }

    /// Requests the highest block.
    pub(crate) async fn get_highest_block_from_storage(self) -> Option<Block>
    where
        REv: From<StorageRequest>,
    {
        self.make_request(
            |responder| StorageRequest::GetHighestBlock { responder },
            QueueKind::Regular,
        )
        .await
    }

<<<<<<< HEAD
    /// Requests the switch block at the given era ID.
    pub(crate) async fn get_switch_block_at_era_id_from_storage(
        self,
        era_id: EraId,
    ) -> Option<Block>
=======
    /// Requests the header of the switch block at the given era ID.
    pub(crate) async fn get_switch_block_header_at_era_id_from_storage(
        self,
        era_id: EraId,
    ) -> Option<BlockHeader>
>>>>>>> d35ae61c
    where
        REv: From<StorageRequest>,
    {
        self.make_request(
<<<<<<< HEAD
            |responder| StorageRequest::GetSwitchBlockAtEraId { era_id, responder },
=======
            |responder| StorageRequest::GetSwitchBlockHeaderAtEraId { era_id, responder },
>>>>>>> d35ae61c
            QueueKind::Regular,
        )
        .await
    }

<<<<<<< HEAD
    /// Requests the key block for the given era ID, ie. the switch block at the era before
    /// (if one exists).
    pub(crate) async fn get_key_block_for_era_id_from_storage(self, era_id: EraId) -> Option<Block>
=======
    /// Requests the key block header for the given era ID, ie. the header of the switch block at
    /// the era before (if one exists).
    pub(crate) async fn get_key_block_header_for_era_id_from_storage(
        self,
        era_id: EraId,
    ) -> Option<BlockHeader>
>>>>>>> d35ae61c
    where
        REv: From<StorageRequest>,
    {
        let era_before = era_id.checked_sub(1)?;
<<<<<<< HEAD
        self.get_switch_block_at_era_id_from_storage(era_before)
=======
        self.get_switch_block_header_at_era_id_from_storage(era_before)
>>>>>>> d35ae61c
            .await
    }

    /// Requests the highest switch block.
    // TODO - remove once used.
    #[allow(unused)]
    pub(crate) async fn get_highest_switch_block_from_storage(self) -> Option<Block>
    where
        REv: From<StorageRequest>,
    {
        self.make_request(
            |responder| StorageRequest::GetHighestSwitchBlock { responder },
            QueueKind::Regular,
        )
        .await
    }

    /// Read a trie by its hash key
    pub(crate) async fn read_trie(self, trie_key: Blake2bHash) -> Option<Trie<Key, StoredValue>>
    where
        REv: From<ContractRuntimeRequest>,
    {
        self.make_request(
            |responder| ContractRuntimeRequest::ReadTrie {
                trie_key,
                responder,
            },
            QueueKind::Regular,
        )
        .await
    }

    /// Puts a trie into the trie store and asynchronously returns any missing descendant trie keys.
    #[allow(unused)]
    pub(crate) async fn put_trie_and_find_missing_descendant_trie_keys(
        self,
        trie: Box<Trie<Key, StoredValue>>,
    ) -> Result<Vec<Blake2bHash>, engine_state::Error>
    where
        REv: From<ContractRuntimeRequest>,
    {
        self.make_request(
            |responder| ContractRuntimeRequest::PutTrie { trie, responder },
            QueueKind::Regular,
        )
        .await
    }

    /// Puts the given deploy into the deploy store.
    pub(crate) async fn put_deploy_to_storage(self, deploy: Box<Deploy>) -> bool
    where
        REv: From<StorageRequest>,
    {
        self.make_request(
            |responder| StorageRequest::PutDeploy { deploy, responder },
            QueueKind::Regular,
        )
        .await
    }

    /// Gets the requested deploys from the deploy store.
    pub(crate) async fn get_deploys_from_storage(
        self,
        deploy_hashes: Multiple<DeployHash>,
    ) -> Vec<Option<Deploy>>
    where
        REv: From<StorageRequest>,
    {
        self.make_request(
            |responder| StorageRequest::GetDeploys {
                deploy_hashes: deploy_hashes.to_vec(),
                responder,
            },
            QueueKind::Regular,
        )
        .await
    }

    /// Stores the given execution results for the deploys in the given block in the linear block
    /// store.
    pub(crate) async fn put_execution_results_to_storage(
        self,
        block_hash: BlockHash,
        execution_results: HashMap<DeployHash, ExecutionResult>,
    ) where
        REv: From<StorageRequest>,
    {
        self.make_request(
            |responder| StorageRequest::PutExecutionResults {
                block_hash: Box::new(block_hash),
                execution_results,
                responder,
            },
            QueueKind::Regular,
        )
        .await
    }

    /// Gets the requested deploys from the deploy store.
    pub(crate) async fn get_deploy_and_metadata_from_storage(
        self,
        deploy_hash: DeployHash,
    ) -> Option<(Deploy, DeployMetadata)>
    where
        REv: From<StorageRequest>,
    {
        self.make_request(
            |responder| StorageRequest::GetDeployAndMetadata {
                deploy_hash,
                responder,
            },
            QueueKind::Regular,
        )
        .await
    }

    /// Gets the requested block and its associated metadata.
    pub(crate) async fn get_block_at_height_with_metadata_from_storage(
        self,
        block_height: u64,
    ) -> Option<(Block, BlockSignatures)>
    where
        REv: From<StorageRequest>,
    {
        self.make_request(
            |responder| StorageRequest::GetBlockAndMetadataByHeight {
                block_height,
                responder,
            },
            QueueKind::Regular,
        )
        .await
    }

    /// Gets the requested block by hash with its associated metadata.
    pub(crate) async fn get_block_with_metadata_from_storage(
        self,
        block_hash: BlockHash,
    ) -> Option<(Block, BlockSignatures)>
    where
        REv: From<StorageRequest>,
    {
        self.make_request(
            |responder| StorageRequest::GetBlockAndMetadataByHash {
                block_hash,
                responder,
            },
            QueueKind::Regular,
        )
        .await
    }

    /// Get the highest block with its associated metadata.
    pub(crate) async fn get_highest_block_with_metadata_from_storage(
        self,
    ) -> Option<(Block, BlockSignatures)>
    where
        REv: From<StorageRequest>,
    {
        self.make_request(
            |responder| StorageRequest::GetHighestBlockWithMetadata { responder },
            QueueKind::Regular,
        )
        .await
    }

    /// Gets the requested deploy using the `DeployFetcher`.
    pub(crate) async fn fetch_deploy<I>(
        self,
        deploy_hash: DeployHash,
        peer: I,
    ) -> Option<FetchResult<Deploy, I>>
    where
        REv: From<FetcherRequest<I, Deploy>>,
        I: Send + 'static,
    {
        self.make_request(
            |responder| FetcherRequest::Fetch {
                id: deploy_hash,
                peer,
                responder,
            },
            QueueKind::Regular,
        )
        .await
    }

    /// Gets the requested block using the `BlockFetcher`
    pub(crate) async fn fetch_block<I>(
        self,
        block_hash: BlockHash,
        peer: I,
    ) -> Option<FetchResult<Block, I>>
    where
        REv: From<FetcherRequest<I, Block>>,
        I: Send + 'static,
    {
        self.make_request(
            |responder| FetcherRequest::Fetch {
                id: block_hash,
                peer,
                responder,
            },
            QueueKind::Regular,
        )
        .await
    }

    /// Requests a linear chain block at `block_height`.
    pub(crate) async fn fetch_block_by_height<I>(
        self,
        block_height: u64,
        peer: I,
    ) -> Option<FetchResult<BlockByHeight, I>>
    where
        REv: From<FetcherRequest<I, BlockByHeight>>,
        I: Send + 'static,
    {
        self.make_request(
            |responder| FetcherRequest::Fetch {
                id: block_height,
                peer,
                responder,
            },
            QueueKind::Regular,
        )
        .await
    }

    /// Passes the timestamp of a future block for which deploys are to be proposed.
    pub(crate) async fn request_block_payload(
        self,
        context: BlockContext<ClContext>,
        next_finalized: u64,
        accusations: Vec<PublicKey>,
        random_bit: bool,
    ) -> Arc<BlockPayload>
    where
        REv: From<BlockProposerRequest>,
    {
        self.make_request(
            |responder| {
                BlockProposerRequest::RequestBlockPayload(BlockPayloadRequest {
                    context,
                    next_finalized,
                    responder,
                    accusations,
                    random_bit,
                })
            },
            QueueKind::Regular,
        )
        .await
    }

    /// Passes a finalized proto-block to the block executor component to execute it.
    pub(crate) async fn execute_block(self, finalized_block: FinalizedBlock)
    where
        REv: From<BlockExecutorRequest>,
    {
        self.0
            .schedule(
                BlockExecutorRequest::ExecuteBlock(finalized_block),
                QueueKind::Regular,
            )
            .await
    }

<<<<<<< HEAD
    /// Checks whether the deploys included in the block exist on the network. This includes
    /// the block's timestamp, in order that it be checked against the timestamp of the deploys
    /// within the block.
    pub(crate) async fn validate_block<I, T>(
        self,
        sender: I,
        block: T,
        block_timestamp: Timestamp,
    ) -> (bool, T)
    where
        REv: From<BlockValidationRequest<T, I>>,
        T: BlockLike + Send + 'static,
=======
    /// Checks whether the deploys included in the block exist on the network and the block is
    /// valid.
    pub(crate) async fn validate_block<I, T>(self, sender: I, block: T) -> bool
    where
        REv: From<BlockValidationRequest<I>>,
        T: Into<ValidatingBlock>,
>>>>>>> d35ae61c
    {
        self.make_request(
            |responder| BlockValidationRequest {
                block: block.into(),
                sender,
                responder,
            },
            QueueKind::Regular,
        )
        .await
    }

<<<<<<< HEAD
    /// Announces that a proto block has been finalized.
    pub(crate) async fn announce_finalized_block<I>(self, finalized_block: FinalizedBlock)
=======
    /// Announces that a block has been finalized.
    pub(crate) async fn announce_finalized_block(self, finalized_block: FinalizedBlock)
>>>>>>> d35ae61c
    where
        REv: From<ConsensusAnnouncement<I>>,
    {
        self.0
            .schedule(
                ConsensusAnnouncement::Finalized(Box::new(finalized_block)),
                QueueKind::Regular,
            )
            .await
    }

    pub(crate) async fn announce_block_handled<I>(self, block: Block)
    where
        REv: From<ConsensusAnnouncement<I>>,
    {
        self.0
            .schedule(
                ConsensusAnnouncement::Handled(Box::new(block)),
                QueueKind::Regular,
            )
            .await
    }

    /// An equivocation has been detected.
    pub(crate) async fn announce_fault_event<I>(
        self,
        era_id: EraId,
        public_key: PublicKey,
        timestamp: Timestamp,
    ) where
        REv: From<ConsensusAnnouncement<I>>,
    {
        self.0
            .schedule(
                ConsensusAnnouncement::Fault {
                    era_id,
                    public_key: Box::new(public_key),
                    timestamp,
                },
                QueueKind::Regular,
            )
            .await
    }

    /// Announce the intent to disconnect from a specific peer, which consensus thinks is faulty.
    pub(crate) async fn announce_disconnect_from_peer<I>(self, peer: I)
    where
        REv: From<ConsensusAnnouncement<I>>,
    {
        self.0
            .schedule(
                ConsensusAnnouncement::DisconnectFromPeer(peer),
                QueueKind::Regular,
            )
            .await
    }

    /// The linear chain has stored a newly-created block.
    pub(crate) async fn announce_block_added(self, block: Box<Block>)
    where
        REv: From<LinearChainAnnouncement>,
    {
        self.0
            .schedule(
                LinearChainAnnouncement::BlockAdded(block),
                QueueKind::Regular,
            )
            .await
    }

    /// The linear chain has stored a new finality signature.
    pub(crate) async fn announce_finality_signature(self, fs: Box<FinalitySignature>)
    where
        REv: From<LinearChainAnnouncement>,
    {
        self.0
            .schedule(
                LinearChainAnnouncement::NewFinalitySignature(fs),
                QueueKind::Regular,
            )
            .await
    }

    /// Runs the genesis process on the contract runtime.
    pub(crate) async fn commit_genesis(
        self,
        chainspec: Arc<Chainspec>,
    ) -> Result<GenesisResult, engine_state::Error>
    where
        REv: From<ContractRuntimeRequest>,
    {
        self.make_request(
            |responder| ContractRuntimeRequest::CommitGenesis {
                chainspec,
                responder,
            },
            QueueKind::Regular,
        )
        .await
    }

    /// Runs the upgrade process on the contract runtime.
    pub(crate) async fn upgrade_contract_runtime(
        self,
        upgrade_config: Box<UpgradeConfig>,
    ) -> Result<UpgradeResult, engine_state::Error>
    where
        REv: From<ContractRuntimeRequest>,
    {
        self.make_request(
            |responder| ContractRuntimeRequest::Upgrade {
                upgrade_config,
                responder,
            },
            QueueKind::Regular,
        )
        .await
    }

    /// Gets the requested chainspec info from the chainspec loader.
    pub(crate) async fn get_chainspec_info(self) -> ChainspecInfo
    where
        REv: From<ChainspecLoaderRequest> + Send,
    {
        self.make_request(ChainspecLoaderRequest::GetChainspecInfo, QueueKind::Regular)
            .await
    }

    /// Loads potentially previously stored state from storage.
    ///
    /// Key must be a unique key across the the application, as all keys share a common namespace.
    ///
    /// If an error occurs during state loading or no data is found, returns `None`.
    #[allow(unused)]
    pub(crate) async fn load_state<T>(self, key: Cow<'static, [u8]>) -> Option<T>
    where
        REv: From<StateStoreRequest>,
        T: DeserializeOwned,
    {
        // There is an ugly truth hidden in here: Due to object safety issues, we cannot ship the
        // actual values around, but only the serialized bytes. For this reason this function
        // retrieves raw bytes from storage and perform deserialization here.
        //
        // Errors are prominently logged but not treated further in any way.
        self.make_request(
            move |responder| StateStoreRequest::Load { key, responder },
            QueueKind::Regular,
        )
        .await
        .map(|data| bincode::deserialize(&data))
        .transpose()
        .unwrap_or_else(|err| {
            let type_name = type_name::<T>();
            panic!(
                "could not deserialize state from storage type name {:?} err {:?}",
                type_name, err
            );
        })
    }

    /// Retrieves finalized deploys from blocks that were created more recently than the TTL.
    pub(crate) async fn get_finalized_deploys(
        self,
        ttl: TimeDiff,
    ) -> Vec<(DeployHash, DeployHeader)>
    where
        REv: From<StorageRequest>,
    {
        self.make_request(
            move |responder| StorageRequest::GetFinalizedDeploys { ttl, responder },
            QueueKind::Regular,
        )
        .await
    }

    /// Save state to storage.
    ///
    /// Key must be a unique key across the the application, as all keys share a common namespace.
    ///
    /// Returns whether or not storing the state was successful. A component that requires state to
    /// be successfully stored should check the return value and act accordingly.
    #[cfg(not(feature = "fast-sync"))]
    pub(crate) async fn save_state<T>(self, key: Cow<'static, [u8]>, value: T) -> bool
    where
        REv: From<StateStoreRequest>,
        T: Serialize,
    {
        match bincode::serialize(&value) {
            Ok(data) => {
                self.make_request(
                    move |responder| StateStoreRequest::Save {
                        key,
                        data,
                        responder,
                    },
                    QueueKind::Regular,
                )
                .await;
                true
            }
            Err(err) => {
                let type_name = type_name::<T>();
                warn!(%type_name, %err, "Error serializing state");
                false
            }
        }
    }

    /// Requests an execution of deploys using Contract Runtime.
    pub(crate) async fn request_execute(
        self,
        execute_request: ExecuteRequest,
    ) -> Result<ExecutionResults, engine_state::RootNotFound>
    where
        REv: From<ContractRuntimeRequest>,
    {
        let execute_request = Box::new(execute_request);
        self.make_request(
            |responder| ContractRuntimeRequest::Execute {
                execute_request,
                responder,
            },
            QueueKind::Regular,
        )
        .await
    }

    /// Requests a commit of effects on the Contract Runtime component.
    pub(crate) async fn request_commit(
        self,
        state_root_hash: Digest,
        effects: AdditiveMap<Key, Transform>,
    ) -> Result<CommitResult, engine_state::Error>
    where
        REv: From<ContractRuntimeRequest>,
    {
        self.make_request(
            |responder| ContractRuntimeRequest::Commit {
                state_root_hash,
                effects,
                responder,
            },
            QueueKind::Regular,
        )
        .await
    }

    /// Requests a query be executed on the Contract Runtime component.
    pub(crate) async fn query_global_state(
        self,
        query_request: QueryRequest,
    ) -> Result<QueryResult, engine_state::Error>
    where
        REv: From<ContractRuntimeRequest>,
    {
        self.make_request(
            |responder| ContractRuntimeRequest::Query {
                query_request,
                responder,
            },
            QueueKind::Regular,
        )
        .await
    }

    pub(crate) async fn is_verified_account(self, account_key: Key) -> Option<bool>
    where
        REv: From<ContractRuntimeRequest>,
        REv: From<StorageRequest>,
    {
        if let Some(block) = self.get_highest_block_from_storage().await {
            let state_hash = (*block.state_root_hash()).into();
            let query_request = QueryRequest::new(state_hash, account_key, vec![]);
            if let Ok(QueryResult::Success { value, .. }) =
                self.query_global_state(query_request).await
            {
                if let StoredValue::Account(account) = *value {
                    let purse_uref = account.main_purse();
                    let balance_request = BalanceRequest::new(state_hash, purse_uref);
                    if let Ok(balance_result) = self.get_balance(balance_request).await {
                        if let Some(motes) = balance_result.motes() {
                            return Some(motes >= &*MAX_PAYMENT);
                        }
                    }
                }
            }
        }
        None
    }

    /// Requests a query be executed on the Contract Runtime component.
    pub(crate) async fn get_balance(
        self,
        balance_request: BalanceRequest,
    ) -> Result<BalanceResult, engine_state::Error>
    where
        REv: From<ContractRuntimeRequest>,
    {
        self.make_request(
            |responder| ContractRuntimeRequest::GetBalance {
                balance_request,
                responder,
            },
            QueueKind::Regular,
        )
        .await
    }

    /// Returns `ProtocolData` by `ProtocolVersion`.
    ///
    /// This operation is read only.
    pub(crate) async fn get_protocol_data(
        self,
        protocol_version: ProtocolVersion,
    ) -> Result<Option<Box<ProtocolData>>, engine_state::Error>
    where
        REv: From<ContractRuntimeRequest>,
    {
        self.make_request(
            |responder| ContractRuntimeRequest::GetProtocolData {
                protocol_version,
                responder,
            },
            QueueKind::Regular,
        )
        .await
    }

    /// Returns a map of validators weights for all eras as known from `root_hash`.
    ///
    /// This operation is read only.
    pub(crate) async fn get_era_validators(
        self,
        request: EraValidatorsRequest,
    ) -> Result<EraValidators, GetEraValidatorsError>
    where
        REv: From<ContractRuntimeRequest>,
    {
        self.make_request(
            |responder| ContractRuntimeRequest::GetEraValidators { request, responder },
            QueueKind::Regular,
        )
        .await
    }

    /// Requests a query be executed on the Contract Runtime component.
    pub(crate) async fn get_bids(
        self,
        get_bids_request: GetBidsRequest,
    ) -> Result<GetBidsResult, engine_state::Error>
    where
        REv: From<ContractRuntimeRequest>,
    {
        self.make_request(
            |responder| ContractRuntimeRequest::GetBids {
                get_bids_request,
                responder,
            },
            QueueKind::Regular,
        )
        .await
    }

    /// Runs the end of era step using the system smart contract.
    pub(crate) async fn run_step(
        self,
        step_request: StepRequest,
    ) -> Result<StepResult, engine_state::Error>
    where
        REv: From<ContractRuntimeRequest>,
    {
        self.make_request(
            |responder| ContractRuntimeRequest::Step {
                step_request,
                responder,
            },
            QueueKind::Regular,
        )
        .await
    }

<<<<<<< HEAD
    /// Request consensus to sign a block from the linear chain and possibly start a new era.
    pub(crate) async fn handle_linear_chain_block(self, block: Block) -> Option<FinalitySignature>
=======
    /// Gets the correct era validators set for the given era.
    /// Takes emergency restarts into account based on the information from the chainspec loader.
    pub(crate) async fn get_era_validators(self, era_id: EraId) -> Option<BTreeMap<PublicKey, U512>>
>>>>>>> d35ae61c
    where
        REv: From<ConsensusRequest>,
    {
<<<<<<< HEAD
        self.make_request(
            |responder| ConsensusRequest::HandleLinearBlock(Box::new(block), responder),
            QueueKind::Regular,
        )
        .await
=======
        let CurrentRunInfo {
            protocol_version,
            initial_state_root_hash,
            last_emergency_restart,
            ..
        } = self.get_current_run_info().await;
        let cutoff_era_id = last_emergency_restart.unwrap_or_else(|| EraId::new(0));
        if era_id < cutoff_era_id {
            // we don't support getting the validators from before the last emergency restart
            return None;
        }
        if era_id == cutoff_era_id {
            // in the activation era, we read the validators from the global state; we use the
            // global state hash of the first block in the era, if it exists - if we can't get it,
            // we use the initial_state_root_hash passed from the chainspec loader
            let root_hash = if era_id.is_genesis() {
                // genesis era - use block at height 0
                self.get_block_header_at_height_from_storage(0)
                    .await
                    .map(|hdr| *hdr.state_root_hash())
                    .unwrap_or(initial_state_root_hash)
            } else {
                // non-genesis - calculate the height based on the key block
                let maybe_key_block_header = self
                    .get_key_block_header_for_era_id_from_storage(era_id)
                    .await;
                // this has to be a match because `Option::and_then` can't deal with async closures
                match maybe_key_block_header {
                    None => None,
                    Some(kb_hdr) => {
                        self.get_block_header_at_height_from_storage(kb_hdr.height() + 1)
                            .await
                    }
                }
                // default to the initial_state_root_hash if there was no key block or no block
                // above the key block for the era
                .map_or(initial_state_root_hash, |hdr| *hdr.state_root_hash())
            };
            let req = EraValidatorsRequest::new(root_hash.into(), protocol_version);
            self.get_era_validators_from_contract_runtime(req)
                .await
                .ok()
                .and_then(|era_validators| era_validators.get(&era_id).cloned())
        } else {
            // in other eras, we just use the validators from the key block
            self.get_key_block_header_for_era_id_from_storage(era_id)
                .await
                .and_then(|kb_hdr| kb_hdr.next_era_validator_weights().cloned())
        }
>>>>>>> d35ae61c
    }

    /// Check if validator is bonded in the era.
    pub(crate) async fn is_bonded_validator(self, era_id: EraId, public_key: PublicKey) -> bool
    where
        REv: From<ConsensusRequest>,
    {
        self.make_request(
            |responder| ConsensusRequest::IsBondedValidator(era_id, public_key, responder),
            QueueKind::Regular,
        )
        .await
    }

    /// Get our public key from consensus, and if we're a validator, the next round length.
    pub(crate) async fn consensus_status(self) -> (PublicKey, Option<TimeDiff>)
    where
        REv: From<ConsensusRequest>,
    {
        self.make_request(ConsensusRequest::Status, QueueKind::Regular)
            .await
    }

    /// Check if validator is bonded in the future era (`era_id`).
    /// This information is known only by the Contract Runtime since consensus component
    /// knows only about currently active eras.
    pub(crate) async fn is_bonded_in_future_era(
        self,
        state_root_hash: Digest,
        era_id: EraId,
        protocol_version: ProtocolVersion,
        public_key: PublicKey,
    ) -> Result<bool, GetEraValidatorsError>
    where
        REv: From<ContractRuntimeRequest>,
    {
        self.make_request(
            |responder| ContractRuntimeRequest::IsBonded {
                state_root_hash,
                era_id,
                protocol_version,
                public_key,
                responder,
            },
            QueueKind::Regular,
        )
        .await
    }

    /// Collects the key blocks for the eras identified by provided era IDs. Returns
    /// `Some(HashMap(era_id → block_header))` if all the blocks have been read correctly, and
    /// `None` if at least one was missing. The header for EraId `n` is from the key block for that
    /// era, that is, the switch block of era `n-1`, ie. it contains the data necessary for
    /// initialization of era `n`.
    pub(crate) async fn collect_key_block_headers<I: IntoIterator<Item = EraId>>(
        self,
        era_ids: I,
    ) -> Option<HashMap<EraId, BlockHeader>>
    where
        REv: From<StorageRequest>,
    {
        futures::future::join_all(
            era_ids
                .into_iter()
                // we would get None for era 0 and that would make it seem like the entire
                // function failed
                .filter(|era_id| *era_id != EraId(0))
                .map(|era_id| {
                    self.get_key_block_header_for_era_id_from_storage(era_id)
                        .map(move |maybe_header| {
                            maybe_header.map(|block_header| (era_id, block_header))
                        })
                }),
        )
        .await
        .into_iter()
        .collect()
    }
}

/// Construct a fatal error effect.
///
/// This macro is a convenient wrapper around `EffectBuilder::fatal` that inserts the `file!()` and
/// `line!()` number automatically.
#[macro_export]
macro_rules! fatal {
    ($effect_builder:expr, $($arg:tt)*) => {
        $effect_builder.fatal(file!(), line!(), format_args!($($arg)*).to_string())
    };
}<|MERGE_RESOLUTION|>--- conflicted
+++ resolved
@@ -83,12 +83,7 @@
     core::engine_state::{
         self,
         era_validators::GetEraValidatorsError,
-<<<<<<< HEAD
-        execute_request::ExecuteRequest,
-        execution_result::ExecutionResults,
-=======
         execution_effect::ExecutionEffect,
->>>>>>> d35ae61c
         genesis::GenesisResult,
         step::{StepRequest, StepResult},
         upgrade::{UpgradeConfig, UpgradeResult},
@@ -107,14 +102,9 @@
 
 use crate::{
     components::{
-<<<<<<< HEAD
-        chainspec_loader::NextUpgrade,
-        consensus::{BlockContext, EraId},
-=======
         block_validator::ValidatingBlock,
         chainspec_loader::{CurrentRunInfo, NextUpgrade},
         consensus::{BlockContext, ClContext},
->>>>>>> d35ae61c
         contract_runtime::EraValidatorsRequest,
         deploy_acceptor,
         fetcher::FetchResult,
@@ -124,15 +114,9 @@
     effect::requests::LinearChainRequest,
     reactor::{EventQueueHandle, QueueKind},
     types::{
-<<<<<<< HEAD
-        Block, BlockByHeight, BlockHash, BlockHeader, BlockLike, BlockSignatures, Chainspec,
-        ChainspecInfo, Deploy, DeployHash, DeployHeader, DeployMetadata, FinalitySignature,
-        FinalizedBlock, Item, ProtoBlock, TimeDiff, Timestamp,
-=======
         Block, BlockByHeight, BlockHash, BlockHeader, BlockPayload, BlockSignatures, Chainspec,
         ChainspecInfo, Deploy, DeployHash, DeployHeader, DeployMetadata, FinalitySignature,
         FinalizedBlock, Item, TimeDiff, Timestamp,
->>>>>>> d35ae61c
     },
     utils::Source,
 };
@@ -142,13 +126,6 @@
     NetworkAnnouncement, RpcServerAnnouncement,
 };
 use requests::{
-<<<<<<< HEAD
-    BlockExecutorRequest, BlockProposerRequest, BlockValidationRequest, ChainspecLoaderRequest,
-    ConsensusRequest, ContractRuntimeRequest, FetcherRequest, MetricsRequest, NetworkInfoRequest,
-    NetworkRequest, ProtoBlockRequest, StateStoreRequest, StorageRequest,
-};
-
-=======
     BlockPayloadRequest, BlockProposerRequest, BlockValidationRequest, ChainspecLoaderRequest,
     ConsensusRequest, ContractRuntimeRequest, FetcherRequest, MetricsRequest, NetworkInfoRequest,
     NetworkRequest, StateStoreRequest, StorageRequest,
@@ -159,7 +136,6 @@
 /// A resource that will never be available, thus trying to acquire it will wait forever.
 static UNOBTAINABLE: Lazy<Semaphore> = Lazy::new(|| Semaphore::new(0));
 
->>>>>>> d35ae61c
 /// A pinned, boxed future that produces one or more events.
 pub type Effect<Ev> = BoxFuture<'static, Multiple<Ev>>;
 
@@ -432,16 +408,6 @@
         let request_event = f(responder).into();
         self.0.schedule(request_event, queue_kind).await;
 
-<<<<<<< HEAD
-        receiver.await.unwrap_or_else(|err| {
-            // The channel should never be closed, ever.
-            error!(%err, ?queue_kind, "request for {} channel closed, this is a serious bug --- \
-                   a component will likely be stuck from now on ", type_name::<T>());
-
-            // We cannot produce any value to satisfy the request, so all that's left is panicking.
-            panic!("request not answerable");
-        })
-=======
         match receiver.await {
             Ok(value) => value,
             Err(err) => {
@@ -456,7 +422,6 @@
                 panic!("should never obtain unobtainable semaphore");
             }
         }
->>>>>>> d35ae61c
     }
 
     /// Run and end effect immediately.
@@ -848,8 +813,6 @@
         .await
     }
 
-<<<<<<< HEAD
-=======
     /// Requests the block header at the given height.
     pub(crate) async fn get_block_header_at_height_from_storage(
         self,
@@ -883,7 +846,6 @@
         .await
     }
 
->>>>>>> d35ae61c
     /// Requests the block at the given height.
     pub(crate) async fn get_block_at_height_from_storage(self, height: u64) -> Option<Block>
     where
@@ -908,54 +870,32 @@
         .await
     }
 
-<<<<<<< HEAD
-    /// Requests the switch block at the given era ID.
-    pub(crate) async fn get_switch_block_at_era_id_from_storage(
-        self,
-        era_id: EraId,
-    ) -> Option<Block>
-=======
     /// Requests the header of the switch block at the given era ID.
     pub(crate) async fn get_switch_block_header_at_era_id_from_storage(
         self,
         era_id: EraId,
     ) -> Option<BlockHeader>
->>>>>>> d35ae61c
-    where
-        REv: From<StorageRequest>,
-    {
-        self.make_request(
-<<<<<<< HEAD
-            |responder| StorageRequest::GetSwitchBlockAtEraId { era_id, responder },
-=======
+    where
+        REv: From<StorageRequest>,
+    {
+        self.make_request(
             |responder| StorageRequest::GetSwitchBlockHeaderAtEraId { era_id, responder },
->>>>>>> d35ae61c
-            QueueKind::Regular,
-        )
-        .await
-    }
-
-<<<<<<< HEAD
-    /// Requests the key block for the given era ID, ie. the switch block at the era before
-    /// (if one exists).
-    pub(crate) async fn get_key_block_for_era_id_from_storage(self, era_id: EraId) -> Option<Block>
-=======
+            QueueKind::Regular,
+        )
+        .await
+    }
+
     /// Requests the key block header for the given era ID, ie. the header of the switch block at
     /// the era before (if one exists).
     pub(crate) async fn get_key_block_header_for_era_id_from_storage(
         self,
         era_id: EraId,
     ) -> Option<BlockHeader>
->>>>>>> d35ae61c
     where
         REv: From<StorageRequest>,
     {
         let era_before = era_id.checked_sub(1)?;
-<<<<<<< HEAD
-        self.get_switch_block_at_era_id_from_storage(era_before)
-=======
         self.get_switch_block_header_at_era_id_from_storage(era_before)
->>>>>>> d35ae61c
             .await
     }
 
@@ -1224,27 +1164,12 @@
             .await
     }
 
-<<<<<<< HEAD
-    /// Checks whether the deploys included in the block exist on the network. This includes
-    /// the block's timestamp, in order that it be checked against the timestamp of the deploys
-    /// within the block.
-    pub(crate) async fn validate_block<I, T>(
-        self,
-        sender: I,
-        block: T,
-        block_timestamp: Timestamp,
-    ) -> (bool, T)
-    where
-        REv: From<BlockValidationRequest<T, I>>,
-        T: BlockLike + Send + 'static,
-=======
     /// Checks whether the deploys included in the block exist on the network and the block is
     /// valid.
     pub(crate) async fn validate_block<I, T>(self, sender: I, block: T) -> bool
     where
         REv: From<BlockValidationRequest<I>>,
         T: Into<ValidatingBlock>,
->>>>>>> d35ae61c
     {
         self.make_request(
             |responder| BlockValidationRequest {
@@ -1257,13 +1182,8 @@
         .await
     }
 
-<<<<<<< HEAD
-    /// Announces that a proto block has been finalized.
-    pub(crate) async fn announce_finalized_block<I>(self, finalized_block: FinalizedBlock)
-=======
     /// Announces that a block has been finalized.
     pub(crate) async fn announce_finalized_block(self, finalized_block: FinalizedBlock)
->>>>>>> d35ae61c
     where
         REv: From<ConsensusAnnouncement<I>>,
     {
@@ -1645,24 +1565,12 @@
         .await
     }
 
-<<<<<<< HEAD
-    /// Request consensus to sign a block from the linear chain and possibly start a new era.
-    pub(crate) async fn handle_linear_chain_block(self, block: Block) -> Option<FinalitySignature>
-=======
     /// Gets the correct era validators set for the given era.
     /// Takes emergency restarts into account based on the information from the chainspec loader.
     pub(crate) async fn get_era_validators(self, era_id: EraId) -> Option<BTreeMap<PublicKey, U512>>
->>>>>>> d35ae61c
     where
         REv: From<ConsensusRequest>,
     {
-<<<<<<< HEAD
-        self.make_request(
-            |responder| ConsensusRequest::HandleLinearBlock(Box::new(block), responder),
-            QueueKind::Regular,
-        )
-        .await
-=======
         let CurrentRunInfo {
             protocol_version,
             initial_state_root_hash,
@@ -1712,7 +1620,6 @@
                 .await
                 .and_then(|kb_hdr| kb_hdr.next_era_validator_weights().cloned())
         }
->>>>>>> d35ae61c
     }
 
     /// Check if validator is bonded in the era.
