--- conflicted
+++ resolved
@@ -36,11 +36,8 @@
     fmt::{Debug, Display},
     fs::File,
     mem,
-<<<<<<< HEAD
     sync::atomic::Ordering,
-=======
     str::FromStr,
->>>>>>> ccb3420b
 };
 
 use datasize::DataSize;
