// TODO - remove once schemars stops causing warning.
#![allow(clippy::field_reassign_with_default)]

use std::fmt::{self, Display, Formatter};

use datasize::DataSize;
#[cfg(test)]
use rand::Rng;
use schemars::JsonSchema;
use serde::{Deserialize, Serialize};

use casper_types::bytesrepr::{self, FromBytes, ToBytes, U8_SERIALIZED_LENGTH};

#[cfg(test)]
use crate::testing::TestRng;
use crate::{components::consensus::EraId, types::Timestamp};

const ERA_ID_TAG: u8 = 0;
const GENESIS_TAG: u8 = 1;

/// The first era to which the associated protocol version applies.
#[derive(Copy, Clone, DataSize, PartialEq, Eq, Serialize, Deserialize, Debug, JsonSchema)]
#[serde(untagged)]
pub enum ActivationPoint {
    EraId(EraId),
    Genesis(Timestamp),
}

impl ActivationPoint {
    /// Returns whether we should upgrade the node due to the next era being at or after the upgrade
    /// activation point.
    pub(crate) fn should_upgrade(&self, era_being_deactivated: &EraId) -> bool {
        match self {
            ActivationPoint::EraId(era_id) => era_being_deactivated.0 + 1 >= era_id.0,
            ActivationPoint::Genesis(_) => false,
        }
    }

    /// Returns the Era ID if `self` is of `EraId` variant, or else 0 if `Genesis`.
    pub(crate) fn era_id(&self) -> EraId {
        match self {
            ActivationPoint::EraId(era_id) => *era_id,
            ActivationPoint::Genesis(_) => EraId(0),
        }
    }

    /// Returns the timestamp if `self` is of `Genesis` variant, or else `None`.
    pub(crate) fn genesis_timestamp(&self) -> Option<Timestamp> {
        match self {
            ActivationPoint::EraId(_) => None,
            ActivationPoint::Genesis(timestamp) => Some(*timestamp),
        }
    }

    /// Returns true if `self` is `Genesis`.
    pub(crate) fn is_genesis(&self) -> bool {
        match self {
            ActivationPoint::EraId(_) => false,
            ActivationPoint::Genesis(_) => true,
        }
    }
}

impl Display for ActivationPoint {
    fn fmt(&self, formatter: &mut Formatter<'_>) -> fmt::Result {
        match self {
            ActivationPoint::EraId(era_id) => write!(formatter, "activation point {}", era_id),
            ActivationPoint::Genesis(timestamp) => {
                write!(formatter, "activation point {}", timestamp)
            }
        }
    }
}

impl ToBytes for ActivationPoint {
    fn to_bytes(&self) -> Result<Vec<u8>, bytesrepr::Error> {
        match self {
            ActivationPoint::EraId(era_id) => {
                let mut buffer = vec![ERA_ID_TAG];
                buffer.extend(era_id.to_bytes()?);
                Ok(buffer)
            }
            ActivationPoint::Genesis(timestamp) => {
                let mut buffer = vec![GENESIS_TAG];
                buffer.extend(timestamp.to_bytes()?);
                Ok(buffer)
            }
        }
    }

    fn serialized_length(&self) -> usize {
        U8_SERIALIZED_LENGTH
            + match self {
                ActivationPoint::EraId(era_id) => era_id.serialized_length(),
                ActivationPoint::Genesis(timestamp) => timestamp.serialized_length(),
            }
    }
}

impl FromBytes for ActivationPoint {
    fn from_bytes(bytes: &[u8]) -> Result<(Self, &[u8]), bytesrepr::Error> {
        let (tag, remainder) = u8::from_bytes(bytes)?;
        match tag {
            ERA_ID_TAG => {
                let (era_id, remainder) = EraId::from_bytes(remainder)?;
                Ok((ActivationPoint::EraId(era_id), remainder))
            }
            GENESIS_TAG => {
                let (timestamp, remainder) = Timestamp::from_bytes(remainder)?;
                Ok((ActivationPoint::Genesis(timestamp), remainder))
            }
            _ => Err(bytesrepr::Error::Formatting),
        }
    }
}

#[cfg(test)]
impl ActivationPoint {
    /// Generates a random instance using a `TestRng`.
    pub fn random(rng: &mut TestRng) -> Self {
        if rng.gen() {
<<<<<<< HEAD
            ActivationPoint::EraId(EraId(rng.gen::<u8>() as u64))
=======
            ActivationPoint::EraId(rng.gen())
>>>>>>> d35ae61c
        } else {
            ActivationPoint::Genesis(Timestamp::random(rng))
        }
    }
}<|MERGE_RESOLUTION|>--- conflicted
+++ resolved
@@ -119,11 +119,7 @@
     /// Generates a random instance using a `TestRng`.
     pub fn random(rng: &mut TestRng) -> Self {
         if rng.gen() {
-<<<<<<< HEAD
-            ActivationPoint::EraId(EraId(rng.gen::<u8>() as u64))
-=======
             ActivationPoint::EraId(rng.gen())
->>>>>>> d35ae61c
         } else {
             ActivationPoint::Genesis(Timestamp::random(rng))
         }
