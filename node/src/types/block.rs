// TODO - remove once schemars stops causing warning.
#![allow(clippy::field_reassign_with_default)]

#[cfg(test)]
use std::iter;
use std::{
    array::TryFromSliceError,
    collections::BTreeMap,
    error::Error as StdError,
    fmt::{self, Debug, Display, Formatter},
    hash::Hash,
};

use blake2::{
    digest::{Update, VariableOutput},
    VarBlake2b,
};

use datasize::DataSize;
use hex::FromHexError;
use hex_fmt::HexList;
use once_cell::sync::Lazy;
#[cfg(test)]
use rand::Rng;
use schemars::JsonSchema;
use serde::{Deserialize, Serialize};
use thiserror::Error;

#[cfg(test)]
use casper_types::system::auction::BLOCK_REWARD;
use casper_types::{
    bytesrepr::{self, FromBytes, ToBytes},
    EraId, ProtocolVersion, PublicKey, SecretKey, Signature, U512,
};

use super::{Item, Tag, Timestamp};
#[cfg(test)]
use crate::crypto::generate_ed25519_keypair;
#[cfg(test)]
use crate::testing::TestRng;
use crate::{
    components::consensus,
    crypto::{
        self,
        hash::{self, Digest},
        AsymmetricKeyExt,
    },
    rpcs::docs::DocExample,
    types::{Deploy, DeployHash, JsonBlock},
    utils::DisplayIter,
};

static ERA_REPORT: Lazy<EraReport> = Lazy::new(|| {
    let secret_key_1 = SecretKey::ed25519_from_bytes([0; 32]).unwrap();
    let public_key_1 = PublicKey::from(&secret_key_1);
    let equivocators = vec![public_key_1];

    let secret_key_2 = SecretKey::ed25519_from_bytes([1; 32]).unwrap();
    let public_key_2 = PublicKey::from(&secret_key_2);
    let mut rewards = BTreeMap::new();
    rewards.insert(public_key_2, 1000);

    let secret_key_3 = SecretKey::ed25519_from_bytes([2; 32]).unwrap();
    let public_key_3 = PublicKey::from(&secret_key_3);
    let inactive_validators = vec![public_key_3];

    EraReport {
        equivocators,
        rewards,
        inactive_validators,
    }
});
static ERA_END: Lazy<EraEnd> = Lazy::new(|| {
    let secret_key_1 = SecretKey::ed25519_from_bytes([0; 32]).unwrap();
    let public_key_1 = PublicKey::from(&secret_key_1);
    let next_era_validator_weights = {
        let mut next_era_validator_weights: BTreeMap<PublicKey, U512> = BTreeMap::new();
        next_era_validator_weights.insert(public_key_1, U512::from(123));
        next_era_validator_weights.insert(
            PublicKey::from(
                &SecretKey::ed25519_from_bytes([5u8; SecretKey::ED25519_LENGTH]).unwrap(),
            ),
            U512::from(456),
        );
        next_era_validator_weights.insert(
            PublicKey::from(
                &SecretKey::ed25519_from_bytes([6u8; SecretKey::ED25519_LENGTH]).unwrap(),
            ),
            U512::from(789),
        );
        next_era_validator_weights
    };

    let era_report = EraReport::doc_example().clone();
    EraEnd::new(era_report, next_era_validator_weights)
});
static FINALIZED_BLOCK: Lazy<FinalizedBlock> = Lazy::new(|| {
    let deploy_hashes = vec![*Deploy::doc_example().id()];
    let random_bit = true;
    let timestamp = *Timestamp::doc_example();
    let proto_block = ProtoBlock::new(deploy_hashes, vec![], timestamp, random_bit);
    let era_report = Some(EraReport::doc_example().clone());
    let era_id = EraId::from(1);
    let height = 10;
    let secret_key = SecretKey::doc_example();
    let public_key = PublicKey::from(secret_key);
    FinalizedBlock::new(proto_block, era_report, era_id, height, public_key)
});
static BLOCK: Lazy<Block> = Lazy::new(|| {
    let parent_hash = BlockHash::new(Digest::from([7u8; Digest::LENGTH]));
    let state_root_hash = Digest::from([8u8; Digest::LENGTH]);
    let finalized_block = FinalizedBlock::doc_example().clone();
    let parent_seed = Digest::from([9u8; Digest::LENGTH]);
    let protocol_version = ProtocolVersion::V1_0_0;

    let secret_key = SecretKey::doc_example();
    let public_key = PublicKey::from(secret_key);

    let next_era_validator_weights = {
        let mut next_era_validator_weights: BTreeMap<PublicKey, U512> = BTreeMap::new();
        next_era_validator_weights.insert(public_key, U512::from(123));
        next_era_validator_weights.insert(
            PublicKey::from(
                &SecretKey::ed25519_from_bytes([5u8; SecretKey::ED25519_LENGTH]).unwrap(),
            ),
            U512::from(456),
        );
        next_era_validator_weights.insert(
            PublicKey::from(
                &SecretKey::ed25519_from_bytes([6u8; SecretKey::ED25519_LENGTH]).unwrap(),
            ),
            U512::from(789),
        );
        Some(next_era_validator_weights)
    };

    Block::new(
        parent_hash,
        parent_seed,
        state_root_hash,
        finalized_block,
        next_era_validator_weights,
        protocol_version,
    )
});
static JSON_BLOCK: Lazy<JsonBlock> = Lazy::new(|| {
    let block = Block::doc_example().clone();
    let mut block_signature = BlockSignatures::new(*block.hash(), block.header().era_id);

    let secret_key = SecretKey::doc_example();
    let public_key = PublicKey::from(secret_key);

    let signature = crypto::sign(block.hash.inner(), &secret_key, &public_key);
    block_signature.insert_proof(public_key, signature);

    JsonBlock::new(block, block_signature)
});

/// Error returned from constructing or validating a `Block`.
#[derive(Debug, Error)]
pub enum Error {
    /// Error while encoding to JSON.
    #[error("encoding to JSON: {0}")]
    EncodeToJson(#[from] serde_json::Error),

    /// Error while decoding from JSON.
    #[error("decoding from JSON: {0}")]
    DecodeFromJson(Box<dyn StdError>),
}

impl From<FromHexError> for Error {
    fn from(error: FromHexError) -> Self {
        Error::DecodeFromJson(Box::new(error))
    }
}

impl From<TryFromSliceError> for Error {
    fn from(error: TryFromSliceError) -> Self {
        Error::DecodeFromJson(Box::new(error))
    }
}

/// A cryptographic hash identifying a `ProtoBlock`.
#[derive(
    Copy,
    Clone,
    DataSize,
    Ord,
    PartialOrd,
    Eq,
    PartialEq,
    Hash,
    Serialize,
    Deserialize,
    Debug,
    Default,
)]
pub struct ProtoBlockHash(Digest);

impl ProtoBlockHash {
    /// Constructs a new `ProtoBlockHash`.
    pub fn new(hash: Digest) -> Self {
        ProtoBlockHash(hash)
    }

    /// Returns the wrapped inner hash.
    pub fn inner(&self) -> &Digest {
        &self.0
    }
}

impl Display for ProtoBlockHash {
    fn fmt(&self, formatter: &mut Formatter) -> fmt::Result {
        write!(formatter, "proto-block-hash({})", self.0)
    }
}

/// The piece of information that will become the content of a future block (isn't finalized or
/// executed yet)
///
/// From the view of the consensus protocol this is the "consensus value": The protocol deals with
/// finalizing an order of `ProtoBlock`s. Only after consensus has been reached, the block's
/// deploys actually get executed, and the executed block gets signed.
///
/// The word "proto" does _not_ refer to "protocol" or "protobuf"! It is just a prefix to highlight
/// that this comes before a block in the linear, executed, finalized blockchain is produced.
#[derive(Clone, DataSize, Debug, PartialOrd, Ord, PartialEq, Eq, Hash, Serialize, Deserialize)]
pub struct ProtoBlock {
    hash: ProtoBlockHash,
    deploy_hashes: Vec<DeployHash>,
    transfer_hashes: Vec<DeployHash>,
    timestamp: Timestamp,
    random_bit: bool,
}

impl ProtoBlock {
    pub(crate) fn new(
        deploy_hashes: Vec<DeployHash>,
        transfer_hashes: Vec<DeployHash>,
        timestamp: Timestamp,
        random_bit: bool,
    ) -> Self {
        let hash = ProtoBlockHash::new(hash::hash(
            &bincode::serialize(&(&deploy_hashes, &transfer_hashes, timestamp, random_bit))
                .expect("serialize ProtoBlock"),
        ));

        ProtoBlock {
            hash,
            deploy_hashes,
            transfer_hashes,
            timestamp,
            random_bit,
        }
    }

    pub(crate) fn hash(&self) -> &ProtoBlockHash {
        &self.hash
    }

    /// Returns the time when this proto block was proposed.
    pub(crate) fn timestamp(&self) -> Timestamp {
        self.timestamp
    }

    /// The list of deploy hashes included in the block.
    pub(crate) fn deploy_hashes(&self) -> &Vec<DeployHash> {
        &self.deploy_hashes
    }

    /// The list of deploy hashes included in the block.
    pub(crate) fn transfer_hashes(&self) -> &Vec<DeployHash> {
        &self.transfer_hashes
    }

    pub(crate) fn deploys_and_transfers_iter(&self) -> impl Iterator<Item = &DeployHash> {
        self.deploy_hashes()
            .iter()
            .chain(self.transfer_hashes().iter())
    }

    /// A random bit needed for initializing a future era.
    pub(crate) fn random_bit(&self) -> bool {
        self.random_bit
    }
}

impl Display for ProtoBlock {
    fn fmt(&self, formatter: &mut Formatter<'_>) -> fmt::Result {
        write!(
            formatter,
            "proto block {}, deploys {}, transfers {}, random bit {}, timestamp {}",
            self.hash.inner(),
            HexList(&self.deploy_hashes),
            HexList(&self.transfer_hashes),
            self.random_bit(),
            self.timestamp,
        )
    }
}

/// Equivocation and reward information to be included in the terminal finalized block.
pub type EraReport = consensus::EraReport<PublicKey>;

impl Display for EraReport {
    fn fmt(&self, f: &mut Formatter<'_>) -> fmt::Result {
        let slashings = DisplayIter::new(&self.equivocators);
        let rewards = DisplayIter::new(
            self.rewards
                .iter()
                .map(|(public_key, amount)| format!("{}: {}", public_key, amount)),
        );
        write!(f, "era end: slash {}, reward {}", slashings, rewards)
    }
}

impl ToBytes for EraReport {
    fn to_bytes(&self) -> Result<Vec<u8>, bytesrepr::Error> {
        let mut buffer = bytesrepr::allocate_buffer(self)?;
        buffer.extend(self.equivocators.to_bytes()?);
        buffer.extend(self.rewards.to_bytes()?);
        buffer.extend(self.inactive_validators.to_bytes()?);
        Ok(buffer)
    }

    fn serialized_length(&self) -> usize {
        self.equivocators.serialized_length()
            + self.rewards.serialized_length()
            + self.inactive_validators.serialized_length()
    }
}

impl FromBytes for EraReport {
    fn from_bytes(bytes: &[u8]) -> Result<(Self, &[u8]), bytesrepr::Error> {
        let (equivocators, remainder) = Vec::<PublicKey>::from_bytes(bytes)?;
        let (rewards, remainder) = BTreeMap::<PublicKey, u64>::from_bytes(remainder)?;
        let (inactive_validators, remainder) = Vec::<PublicKey>::from_bytes(remainder)?;

        let era_report = EraReport {
            equivocators,
            rewards,
            inactive_validators,
        };
        Ok((era_report, remainder))
    }
}

impl DocExample for EraReport {
    fn doc_example() -> &'static Self {
        &*ERA_REPORT
    }
}

/// The piece of information that will become the content of a future block after it was finalized
/// and before execution happened yet.
#[derive(Clone, DataSize, Debug, PartialOrd, Ord, PartialEq, Eq, Hash, Serialize, Deserialize)]
pub struct FinalizedBlock {
    deploy_hashes: Vec<DeployHash>,
    transfer_hashes: Vec<DeployHash>,
    timestamp: Timestamp,
    random_bit: bool,
    era_report: Option<EraReport>,
    era_id: EraId,
    height: u64,
    proposer: PublicKey,
}

impl FinalizedBlock {
    pub(crate) fn new(
        proto_block: ProtoBlock,
        era_report: Option<EraReport>,
        era_id: EraId,
        height: u64,
        proposer: PublicKey,
    ) -> Self {
        FinalizedBlock {
            deploy_hashes: proto_block.deploy_hashes,
            transfer_hashes: proto_block.transfer_hashes,
            timestamp: proto_block.timestamp,
            random_bit: proto_block.random_bit,
            era_report,
            era_id,
            height,
            proposer,
        }
    }

    /// The timestamp from when the proto block was proposed.
    pub(crate) fn timestamp(&self) -> Timestamp {
        self.timestamp
    }

    /// Returns slashing and reward information if this is a switch block, i.e. the last block of
    /// its era.
    pub(crate) fn era_report(&self) -> Option<&EraReport> {
        self.era_report.as_ref()
    }

    /// Returns the ID of the era this block belongs to.
    pub(crate) fn era_id(&self) -> EraId {
        self.era_id
    }

    /// Returns the height of this block.
    pub(crate) fn height(&self) -> u64 {
        self.height
    }

    pub(crate) fn proposer(&self) -> PublicKey {
        self.proposer.clone()
    }

    /// Returns an iterator over all deploy and transfer hashes.
    pub(crate) fn deploys_and_transfers_iter(&self) -> impl Iterator<Item = &DeployHash> {
        self.deploy_hashes.iter().chain(&self.transfer_hashes)
    }

    /// Generates a random instance using a `TestRng`.
    #[cfg(test)]
    pub fn random(rng: &mut TestRng) -> Self {
        let era = rng.gen_range(0..5);
        let height = era * 10 + rng.gen_range(0..10);
        let is_switch = rng.gen_bool(0.1);

        FinalizedBlock::random_with_specifics(rng, EraId::from(era), height, is_switch)
    }

    /// Generates a random instance using a `TestRng`, but using the specified era ID and height.
    #[cfg(test)]
    pub fn random_with_specifics(
        rng: &mut TestRng,
        era_id: EraId,
        height: u64,
        is_switch: bool,
    ) -> Self {
        let deploy_count = rng.gen_range(0..11);
        let deploy_hashes = iter::repeat_with(|| DeployHash::new(Digest::random(rng)))
            .take(deploy_count)
            .collect();
        let random_bit = rng.gen();
        // TODO - make Timestamp deterministic.
        let timestamp = Timestamp::now();
        let proto_block = ProtoBlock::new(deploy_hashes, vec![], timestamp, random_bit);

        let era_report = if is_switch {
            let equivocators_count = rng.gen_range(0..5);
            let rewards_count = rng.gen_range(0..5);
            let inactive_count = rng.gen_range(0..5);
            Some(EraReport {
                equivocators: iter::repeat_with(|| {
                    PublicKey::from(&SecretKey::ed25519_from_bytes(rng.gen::<[u8; 32]>()).unwrap())
                })
                .take(equivocators_count)
                .collect(),
                rewards: iter::repeat_with(|| {
                    let pub_key = PublicKey::from(
                        &SecretKey::ed25519_from_bytes(rng.gen::<[u8; 32]>()).unwrap(),
                    );
                    let reward = rng.gen_range(1..(BLOCK_REWARD + 1));
                    (pub_key, reward)
                })
                .take(rewards_count)
                .collect(),
                inactive_validators: iter::repeat_with(|| {
                    PublicKey::from(&SecretKey::ed25519_from_bytes(rng.gen::<[u8; 32]>()).unwrap())
                })
                .take(inactive_count)
                .collect(),
            })
        } else {
            None
        };
        let secret_key: SecretKey = SecretKey::ed25519_from_bytes(rng.gen::<[u8; 32]>()).unwrap();
        let public_key = PublicKey::from(&secret_key);

        FinalizedBlock::new(proto_block, era_report, era_id, height, public_key)
    }
}

impl DocExample for FinalizedBlock {
    fn doc_example() -> &'static Self {
        &*FINALIZED_BLOCK
    }
}

impl From<Block> for FinalizedBlock {
    fn from(block: Block) -> Self {
        FinalizedBlock {
            deploy_hashes: block.body.deploy_hashes,
            transfer_hashes: block.body.transfer_hashes,
            timestamp: block.header.timestamp,
            random_bit: block.header.random_bit,
            era_report: block.header.era_end.map(|era_end| era_end.era_report),
            era_id: block.header.era_id,
            height: block.header.height,
            proposer: block.body.proposer,
        }
    }
}

impl Display for FinalizedBlock {
    fn fmt(&self, formatter: &mut Formatter<'_>) -> fmt::Result {
        write!(
            formatter,
            "finalized block in era {:?}, height {}, deploys {:10}, transfers {:10}, \
            random bit {}, timestamp {}",
            self.era_id,
            self.height,
            HexList(&self.deploy_hashes),
            HexList(&self.transfer_hashes),
            self.random_bit,
            self.timestamp,
        )?;
        if let Some(ee) = &self.era_report {
            write!(formatter, ", era_end: {}", ee)?;
        }
        Ok(())
    }
}

/// A cryptographic hash identifying a [`Block`](struct.Block.html).
#[derive(
    Copy,
    Clone,
    DataSize,
    Default,
    Ord,
    PartialOrd,
    Eq,
    PartialEq,
    Hash,
    Serialize,
    Deserialize,
    Debug,
    JsonSchema,
)]
#[serde(deny_unknown_fields)]
pub struct BlockHash(Digest);

impl BlockHash {
    /// Constructs a new `BlockHash`.
    pub fn new(hash: Digest) -> Self {
        BlockHash(hash)
    }

    /// Returns the wrapped inner hash.
    pub fn inner(&self) -> &Digest {
        &self.0
    }

    /// Creates a random block hash.
    #[cfg(test)]
    pub fn random(rng: &mut TestRng) -> Self {
        let hash = Digest::random(rng);
        BlockHash(hash)
    }
}

impl Display for BlockHash {
    fn fmt(&self, formatter: &mut Formatter) -> fmt::Result {
        write!(formatter, "block-hash({})", self.0,)
    }
}

impl From<Digest> for BlockHash {
    fn from(digest: Digest) -> Self {
        Self(digest)
    }
}

impl AsRef<[u8]> for BlockHash {
    fn as_ref(&self) -> &[u8] {
        self.0.as_ref()
    }
}

impl ToBytes for BlockHash {
    fn to_bytes(&self) -> Result<Vec<u8>, bytesrepr::Error> {
        self.0.to_bytes()
    }

    fn serialized_length(&self) -> usize {
        self.0.serialized_length()
    }
}

impl FromBytes for BlockHash {
    fn from_bytes(bytes: &[u8]) -> Result<(Self, &[u8]), bytesrepr::Error> {
        let (hash, remainder) = Digest::from_bytes(bytes)?;
        let block_hash = BlockHash(hash);
        Ok((block_hash, remainder))
    }
}

#[derive(Clone, DataSize, Ord, PartialOrd, Eq, PartialEq, Hash, Serialize, Deserialize, Debug)]
/// A struct to contain information related to the end of an era and validator weights for the
/// following era.
pub struct EraEnd {
    /// The era end information.
    era_report: EraReport,
    /// The validator weights for the next era.
    next_era_validator_weights: BTreeMap<PublicKey, U512>,
}

impl EraEnd {
    pub fn new(
        era_report: EraReport,
        next_era_validator_weights: BTreeMap<PublicKey, U512>,
    ) -> Self {
        EraEnd {
            era_report,
            next_era_validator_weights,
        }
    }

    pub fn era_report(&self) -> &EraReport {
        &self.era_report
    }
}

impl ToBytes for EraEnd {
    fn to_bytes(&self) -> Result<Vec<u8>, bytesrepr::Error> {
        let mut buffer = bytesrepr::allocate_buffer(self)?;
        buffer.extend(self.era_report.to_bytes()?);
        buffer.extend(self.next_era_validator_weights.to_bytes()?);
        Ok(buffer)
    }

    fn serialized_length(&self) -> usize {
        self.era_report.serialized_length() + self.next_era_validator_weights.serialized_length()
    }
}

impl FromBytes for EraEnd {
    fn from_bytes(bytes: &[u8]) -> Result<(Self, &[u8]), bytesrepr::Error> {
        let (era_report, bytes) = EraReport::from_bytes(bytes)?;
        let (next_era_validator_weights, bytes) = BTreeMap::<PublicKey, U512>::from_bytes(bytes)?;
        let era_end = EraEnd {
            era_report,
            next_era_validator_weights,
        };
        Ok((era_end, bytes))
    }
}

impl Display for EraEnd {
    fn fmt(&self, formatter: &mut Formatter) -> fmt::Result {
        write!(formatter, "era_report: {} ", self.era_report)
    }
}

impl DocExample for EraEnd {
    fn doc_example() -> &'static Self {
        &*ERA_END
    }
}

/// The header portion of a [`Block`](struct.Block.html).
#[derive(Clone, DataSize, Ord, PartialOrd, Eq, PartialEq, Hash, Serialize, Deserialize, Debug)]
pub struct BlockHeader {
    parent_hash: BlockHash,
    state_root_hash: Digest,
    body_hash: Digest,
    random_bit: bool,
    accumulated_seed: Digest,
    era_end: Option<EraEnd>,
    timestamp: Timestamp,
    era_id: EraId,
    height: u64,
    protocol_version: ProtocolVersion,
}

impl BlockHeader {
    /// The parent block's hash.
    pub fn parent_hash(&self) -> &BlockHash {
        &self.parent_hash
    }

    /// The root hash of the resulting global state.
    pub fn state_root_hash(&self) -> &Digest {
        &self.state_root_hash
    }

    /// The hash of the block's body.
    pub fn body_hash(&self) -> &Digest {
        &self.body_hash
    }

    /// A random bit needed for initializing a future era.
    pub fn random_bit(&self) -> bool {
        self.random_bit
    }

    /// A seed needed for initializing a future era.
    pub fn accumulated_seed(&self) -> Digest {
        self.accumulated_seed
    }

    /// Returns reward and slashing information if this is the era's last block.
    pub fn era_end(&self) -> Option<&EraReport> {
        match &self.era_end {
            Some(data) => Some(data.era_report()),
            None => None,
        }
    }

    /// The timestamp from when the proto block was proposed.
    pub fn timestamp(&self) -> Timestamp {
        self.timestamp
    }

    /// Era ID in which this block was created.
    pub fn era_id(&self) -> EraId {
        self.era_id
    }

    /// Returns the era ID in which the next block would be created (that is, this block's era ID,
    /// or its successor if this is a switch block).
    pub fn next_block_era_id(&self) -> EraId {
        if self.era_end.is_some() {
            self.era_id.successor()
        } else {
            self.era_id
        }
    }

    /// Returns the height of this block, i.e. the number of ancestors.
    pub fn height(&self) -> u64 {
        self.height
    }

    /// Returns the protocol version of the network from when this block was created.
    pub fn protocol_version(&self) -> ProtocolVersion {
        self.protocol_version
    }

    /// Returns `true` if this block is the last one in the current era.
    pub fn is_switch_block(&self) -> bool {
        self.era_end.is_some()
    }

    /// The validators for the upcoming era and their respective weights.
    pub fn next_era_validator_weights(&self) -> Option<&BTreeMap<PublicKey, U512>> {
        match &self.era_end {
            Some(era_end) => {
                let validator_weights = &era_end.next_era_validator_weights;
                Some(validator_weights)
            }
            None => None,
        }
    }

    /// Hash of the block header.
    pub fn hash(&self) -> BlockHash {
        let serialized_header = Self::serialize(&self)
            .unwrap_or_else(|error| panic!("should serialize block header: {}", error));
        BlockHash::new(hash::hash(&serialized_header))
    }

    /// Returns true if block is Genesis' child.
    /// Genesis child block is from era 0 and height 0.
    pub(crate) fn is_genesis_child(&self) -> bool {
        self.era_id().is_genesis() && self.height() == 0
    }

    // Serialize the block header.
    fn serialize(&self) -> Result<Vec<u8>, bytesrepr::Error> {
        self.to_bytes()
    }
}

impl Display for BlockHeader {
    fn fmt(&self, formatter: &mut Formatter) -> fmt::Result {
        write!(
            formatter,
            "block header parent hash {}, post-state hash {}, body hash {}, \
            random bit {}, accumulated seed {}, timestamp {}",
            self.parent_hash.inner(),
            self.state_root_hash,
            self.body_hash,
            self.random_bit,
            self.accumulated_seed,
            self.timestamp,
        )?;
        if let Some(ee) = &self.era_end {
            write!(formatter, ", era_end: {}", ee)?;
        }
        Ok(())
    }
}

impl ToBytes for BlockHeader {
    fn to_bytes(&self) -> Result<Vec<u8>, bytesrepr::Error> {
        let mut buffer = bytesrepr::allocate_buffer(self)?;
        buffer.extend(self.parent_hash.to_bytes()?);
        buffer.extend(self.state_root_hash.to_bytes()?);
        buffer.extend(self.body_hash.to_bytes()?);
        buffer.extend(self.random_bit.to_bytes()?);
        buffer.extend(self.accumulated_seed.to_bytes()?);
        buffer.extend(self.era_end.to_bytes()?);
        buffer.extend(self.timestamp.to_bytes()?);
        buffer.extend(self.era_id.to_bytes()?);
        buffer.extend(self.height.to_bytes()?);
        buffer.extend(self.protocol_version.to_bytes()?);
        Ok(buffer)
    }

    fn serialized_length(&self) -> usize {
        self.parent_hash.serialized_length()
            + self.state_root_hash.serialized_length()
            + self.body_hash.serialized_length()
            + self.random_bit.serialized_length()
            + self.accumulated_seed.serialized_length()
            + self.era_end.serialized_length()
            + self.timestamp.serialized_length()
            + self.era_id.serialized_length()
            + self.height.serialized_length()
            + self.protocol_version.serialized_length()
    }
}

impl FromBytes for BlockHeader {
    fn from_bytes(bytes: &[u8]) -> Result<(Self, &[u8]), bytesrepr::Error> {
        let (parent_hash, remainder) = BlockHash::from_bytes(bytes)?;
        let (state_root_hash, remainder) = Digest::from_bytes(remainder)?;
        let (body_hash, remainder) = Digest::from_bytes(remainder)?;
        let (random_bit, remainder) = bool::from_bytes(remainder)?;
        let (accumulated_seed, remainder) = Digest::from_bytes(remainder)?;
        let (era_end, remainder) = Option::<EraEnd>::from_bytes(remainder)?;
        let (timestamp, remainder) = Timestamp::from_bytes(remainder)?;
        let (era_id, remainder) = EraId::from_bytes(remainder)?;
        let (height, remainder) = u64::from_bytes(remainder)?;
        let (protocol_version, remainder) = ProtocolVersion::from_bytes(remainder)?;
        let block_header = BlockHeader {
            parent_hash,
            state_root_hash,
            body_hash,
            random_bit,
            accumulated_seed,
            era_end,
            timestamp,
            era_id,
            height,
            protocol_version,
        };
        Ok((block_header, remainder))
    }
}

#[derive(Debug, Serialize, Deserialize, Clone)]
pub struct BlockHeaderWithMetadata {
    pub block_header: BlockHeader,
    pub block_signatures: BlockSignatures,
}

impl Display for BlockHeaderWithMetadata {
    fn fmt(&self, f: &mut Formatter) -> fmt::Result {
        write!(f, "{} and {}", self.block_header, self.block_signatures)
    }
}

/// The body portion of a block.
#[derive(Clone, DataSize, Ord, PartialOrd, Eq, PartialEq, Hash, Serialize, Deserialize, Debug)]
pub struct BlockBody {
    proposer: PublicKey,
    deploy_hashes: Vec<DeployHash>,
    transfer_hashes: Vec<DeployHash>,
}

impl BlockBody {
    /// Creates a new body from deploy and transfer hashes.
    pub(crate) fn new(
        proposer: PublicKey,
        deploy_hashes: Vec<DeployHash>,
        transfer_hashes: Vec<DeployHash>,
    ) -> Self {
        BlockBody {
            proposer,
            deploy_hashes,
            transfer_hashes,
        }
    }

    /// Block proposer.
    pub fn proposer(&self) -> &PublicKey {
        &self.proposer
    }

    /// Retrieves the deploy hashes within the block.
    pub(crate) fn deploy_hashes(&self) -> &Vec<DeployHash> {
        &self.deploy_hashes
    }

    /// Retrieves the transfer hashes within the block.
    pub(crate) fn transfer_hashes(&self) -> &Vec<DeployHash> {
        &self.transfer_hashes
    }

    /// Computes the body hash
    pub(crate) fn hash(&self) -> Digest {
        let serialized_body = self
            .to_bytes()
            .unwrap_or_else(|error| panic!("should serialize block body: {}", error));
        hash::hash(&serialized_body)
    }
}

impl Display for BlockBody {
    fn fmt(&self, formatter: &mut Formatter) -> fmt::Result {
        write!(formatter, "{:?}", self)?;
        Ok(())
    }
}

impl ToBytes for BlockBody {
    fn to_bytes(&self) -> Result<Vec<u8>, bytesrepr::Error> {
        let mut buffer = bytesrepr::allocate_buffer(self)?;
        buffer.extend(self.proposer.to_bytes()?);
        buffer.extend(self.deploy_hashes.to_bytes()?);
        buffer.extend(self.transfer_hashes.to_bytes()?);
        Ok(buffer)
    }

    fn serialized_length(&self) -> usize {
        self.proposer.serialized_length()
            + self.deploy_hashes.serialized_length()
            + self.transfer_hashes.serialized_length()
    }
}

impl FromBytes for BlockBody {
    fn from_bytes(bytes: &[u8]) -> Result<(Self, &[u8]), bytesrepr::Error> {
        let (proposer, bytes) = PublicKey::from_bytes(bytes)?;
        let (deploy_hashes, bytes) = Vec::<DeployHash>::from_bytes(bytes)?;
        let (transfer_hashes, bytes) = Vec::<DeployHash>::from_bytes(bytes)?;
        let body = BlockBody {
            proposer,
            deploy_hashes,
            transfer_hashes,
        };
        Ok((body, bytes))
    }
}

/// An error that can arise when validating a block's cryptographic integrity using its hashes
#[derive(Debug)]
pub enum BlockValidationError {
    /// Problem serializing some of a block's data into bytes
    SerializationError(bytesrepr::Error),

    /// The body hash in the header is not the same as the hash of the body of the block
    UnexpectedBodyHash {
        /// The block body hash specified in the header that is apparently incorrect
        expected_by_block_header: Digest,
        /// The actual hash of the block's body
        actual: Digest,
    },

    /// The block's hash is not the same as the header's hash
    UnexpectedBlockHash {
        /// The hash specified by the block
        expected_by_block: BlockHash,
        /// The actual hash of the block
        actual: BlockHash,
    },
}

impl Display for BlockValidationError {
    fn fmt(&self, formatter: &mut Formatter) -> fmt::Result {
        write!(formatter, "{:?}", self)
    }
}

impl From<bytesrepr::Error> for BlockValidationError {
    fn from(err: bytesrepr::Error) -> Self {
        BlockValidationError::SerializationError(err)
    }
}

/// A storage representation of finality signatures with the associated block hash.
#[derive(Debug, Serialize, Deserialize, Clone, DataSize, PartialEq)]
pub struct BlockSignatures {
    /// The block hash for a given block.
    pub(crate) block_hash: BlockHash,
    /// The era id for the given set of finality signatures.
    pub(crate) era_id: EraId,
    /// The signatures associated with the block hash.
    pub(crate) proofs: BTreeMap<PublicKey, Signature>,
}

impl BlockSignatures {
    pub(crate) fn new(block_hash: BlockHash, era_id: EraId) -> Self {
        BlockSignatures {
            block_hash,
            era_id,
            proofs: BTreeMap::new(),
        }
    }

    pub(crate) fn insert_proof(
        &mut self,
        public_key: PublicKey,
        signature: Signature,
    ) -> Option<Signature> {
        self.proofs.insert(public_key, signature)
    }

    pub(crate) fn has_proof(&self, public_key: &PublicKey) -> bool {
        self.proofs.contains_key(public_key)
    }

    /// Verify the signatures contained within.
    pub(crate) fn verify(&self) -> crypto::Result<()> {
        for (public_key, signature) in self.proofs.iter() {
            let signature = FinalitySignature {
                block_hash: self.block_hash,
                era_id: self.era_id,
                signature: *signature,
                public_key: public_key.clone(),
            };
            signature.verify()?;
        }
        Ok(())
    }
}

impl Display for BlockSignatures {
    fn fmt(&self, formatter: &mut Formatter) -> fmt::Result {
        write!(
            formatter,
            "block signatures for hash: {} in era_id: {} with {} proofs",
            self.block_hash,
            self.era_id,
            self.proofs.len()
        )
    }
}

/// A proto-block after execution, with the resulting post-state-hash.  This is the core component
/// of the Casper linear blockchain.
#[derive(DataSize, Clone, Debug, PartialOrd, Ord, PartialEq, Eq, Hash, Serialize, Deserialize)]
pub struct Block {
    hash: BlockHash,
    header: BlockHeader,
    body: BlockBody,
}

impl Block {
    pub(crate) fn new(
        parent_hash: BlockHash,
        parent_seed: Digest,
        state_root_hash: Digest,
        finalized_block: FinalizedBlock,
        next_era_validator_weights: Option<BTreeMap<PublicKey, U512>>,
        protocol_version: ProtocolVersion,
    ) -> Self {
        let body = BlockBody::new(
<<<<<<< HEAD
            finalized_block.proposer.clone(),
            finalized_block.proto_block.wasm_deploys().clone(),
            finalized_block.proto_block.transfers().clone(),
=======
            finalized_block.proposer,
            finalized_block.deploy_hashes,
            finalized_block.transfer_hashes,
>>>>>>> c7be053a
        );
        let body_hash = body.hash();

        let era_end = match finalized_block.era_report {
            Some(era_report) => Some(EraEnd::new(era_report, next_era_validator_weights.unwrap())),
            None => None,
        };

        let mut accumulated_seed = [0; Digest::LENGTH];

        let mut hasher = VarBlake2b::new(Digest::LENGTH).expect("should create hasher");
        hasher.update(parent_seed);
        hasher.update([finalized_block.random_bit as u8]);
        hasher.finalize_variable(|slice| {
            accumulated_seed.copy_from_slice(slice);
        });

        let header = BlockHeader {
            parent_hash,
            state_root_hash,
            body_hash,
            random_bit: finalized_block.random_bit,
            accumulated_seed: accumulated_seed.into(),
            era_end,
            timestamp: finalized_block.timestamp,
            era_id: finalized_block.era_id,
            height: finalized_block.height,
            protocol_version,
        };

        Self::new_from_header_and_body(header, body)
    }

    pub(crate) fn new_from_header_and_body(header: BlockHeader, body: BlockBody) -> Self {
        let hash = header.hash();
        Block { hash, header, body }
    }

    pub(crate) fn header(&self) -> &BlockHeader {
        &self.header
    }

    pub(crate) fn body(&self) -> &BlockBody {
        &self.body
    }

    pub(crate) fn take_header(self) -> BlockHeader {
        self.header
    }

    /// The hash of this block's header.
    pub fn hash(&self) -> &BlockHash {
        &self.hash
    }

    pub(crate) fn state_root_hash(&self) -> &Digest {
        self.header.state_root_hash()
    }

    /// The deploy hashes included in this block.
    pub fn deploy_hashes(&self) -> &Vec<DeployHash> {
        self.body.deploy_hashes()
    }

    /// The list of transfer hashes included in the block.
    pub fn transfer_hashes(&self) -> &Vec<DeployHash> {
        self.body.transfer_hashes()
    }

    /// The height of a block.
    pub fn height(&self) -> u64 {
        self.header.height()
    }

    /// The protocol version of the block.
    pub fn protocol_version(&self) -> ProtocolVersion {
        self.header.protocol_version
    }

    /// Returns the hash of the parent block.
    /// If the block is the first block in the linear chain returns `None`.
    pub fn parent(&self) -> Option<&BlockHash> {
        if self.header.is_genesis_child() {
            None
        } else {
            Some(self.header.parent_hash())
        }
    }

    /// Returns the timestamp of the block.
    pub fn timestamp(&self) -> Timestamp {
        self.header.timestamp()
    }

    /// Check the integrity of a block by hashing its body and header
    pub fn verify(&self) -> Result<(), BlockValidationError> {
        let actual_body_hash = self.body.hash();
        if self.header.body_hash != actual_body_hash {
            return Err(BlockValidationError::UnexpectedBodyHash {
                expected_by_block_header: self.header.body_hash,
                actual: actual_body_hash,
            });
        }
        let actual_header_hash = self.header.hash();
        if self.hash != actual_header_hash {
            return Err(BlockValidationError::UnexpectedBlockHash {
                expected_by_block: self.hash,
                actual: actual_header_hash,
            });
        }
        Ok(())
    }

    /// Overrides the height of a block.
    #[cfg(test)]
    pub fn set_height(&mut self, height: u64) -> &mut Self {
        self.header.height = height;
        self.hash = self.header.hash();
        self
    }

    /// Generates a random instance using a `TestRng`.
    #[cfg(test)]
    pub fn random(rng: &mut TestRng) -> Self {
        let era = rng.gen_range(0..5);
        let height = era * 10 + rng.gen_range(0..10);
        let is_switch = rng.gen_bool(0.1);

        Block::random_with_specifics(rng, EraId::from(era), height, is_switch)
    }

    /// Generates a random instance using a `TestRng`, but using the specified era ID and height.
    #[cfg(test)]
    pub fn random_with_specifics(
        rng: &mut TestRng,
        era_id: EraId,
        height: u64,
        is_switch: bool,
    ) -> Self {
        let parent_hash = BlockHash::new(Digest::random(rng));
        let state_root_hash = Digest::random(rng);
        let finalized_block = FinalizedBlock::random_with_specifics(rng, era_id, height, is_switch);
        let parent_seed = Digest::random(rng);
        let protocol_version = ProtocolVersion::V1_0_0;
        let next_era_validator_weights = match finalized_block.era_report {
            Some(_) => Some(BTreeMap::<PublicKey, U512>::default()),
            None => None,
        };

        Block::new(
            parent_hash,
            parent_seed,
            state_root_hash,
            finalized_block,
            next_era_validator_weights,
            protocol_version,
        )
    }
}

impl DocExample for Block {
    fn doc_example() -> &'static Self {
        &*BLOCK
    }
}

impl Display for Block {
    fn fmt(&self, formatter: &mut Formatter<'_>) -> fmt::Result {
        write!(
            formatter,
            "executed block {}, parent hash {}, post-state hash {}, body hash {}, \
             random bit {}, timestamp {}, era_id {}, height {}",
            self.hash.inner(),
            self.header.parent_hash.inner(),
            self.header.state_root_hash,
            self.header.body_hash,
            self.header.random_bit,
            self.header.timestamp,
            self.header.era_id.value(),
            self.header.height,
        )?;
        if let Some(ee) = &self.header.era_end {
            write!(formatter, ", era_end: {}", ee)?;
        }
        Ok(())
    }
}

impl ToBytes for Block {
    fn to_bytes(&self) -> Result<Vec<u8>, bytesrepr::Error> {
        let mut buffer = bytesrepr::allocate_buffer(self)?;
        buffer.extend(self.hash.to_bytes()?);
        buffer.extend(self.header.to_bytes()?);
        buffer.extend(self.body.to_bytes()?);
        Ok(buffer)
    }

    fn serialized_length(&self) -> usize {
        self.hash.serialized_length()
            + self.header.serialized_length()
            + self.body.serialized_length()
    }
}

impl FromBytes for Block {
    fn from_bytes(bytes: &[u8]) -> Result<(Self, &[u8]), bytesrepr::Error> {
        let (hash, remainder) = BlockHash::from_bytes(bytes)?;
        let (header, remainder) = BlockHeader::from_bytes(remainder)?;
        let (body, remainder) = BlockBody::from_bytes(remainder)?;
        let block = Block { hash, header, body };
        Ok((block, remainder))
    }
}

impl Item for Block {
    type Id = BlockHash;

    const TAG: Tag = Tag::Block;
    const ID_IS_COMPLETE_ITEM: bool = false;

    fn id(&self) -> Self::Id {
        *self.hash()
    }
}

/// A wrapper around `Block` for the purposes of fetching blocks by height in linear chain.
#[derive(Clone, Debug, PartialOrd, Ord, PartialEq, Eq, Hash, Serialize, Deserialize)]
pub enum BlockByHeight {
    Absent(u64),
    Block(Box<Block>),
}

impl From<Block> for BlockByHeight {
    fn from(block: Block) -> Self {
        BlockByHeight::new(block)
    }
}

impl BlockByHeight {
    /// Creates a new `BlockByHeight`
    pub fn new(block: Block) -> Self {
        BlockByHeight::Block(Box::new(block))
    }

    pub fn height(&self) -> u64 {
        match self {
            BlockByHeight::Absent(height) => *height,
            BlockByHeight::Block(block) => block.height(),
        }
    }
}

impl Display for BlockByHeight {
    fn fmt(&self, f: &mut Formatter<'_>) -> fmt::Result {
        match self {
            BlockByHeight::Absent(height) => write!(f, "Block at height {} was absent.", height),
            BlockByHeight::Block(block) => {
                let hash: BlockHash = block.header().hash();
                write!(f, "Block at {} with hash {} found.", block.height(), hash)
            }
        }
    }
}

impl Item for BlockByHeight {
    type Id = u64;

    const TAG: Tag = Tag::BlockByHeight;
    const ID_IS_COMPLETE_ITEM: bool = false;

    fn id(&self) -> Self::Id {
        self.height()
    }
}

pub(crate) mod json_compatibility {
    use super::*;

    #[derive(Serialize, Deserialize, Debug, JsonSchema, Clone)]
    #[serde(deny_unknown_fields)]
    struct Reward {
        validator: PublicKey,
        amount: u64,
    }

    #[derive(Serialize, Deserialize, Debug, JsonSchema, Clone)]
    #[serde(deny_unknown_fields)]
    struct ValidatorWeight {
        validator: PublicKey,
        weight: U512,
    }

    /// Equivocation and reward information to be included in the terminal block.
    #[derive(Serialize, Deserialize, Debug, JsonSchema, Clone)]
    #[serde(deny_unknown_fields)]
    struct JsonEraReport {
        equivocators: Vec<PublicKey>,
        rewards: Vec<Reward>,
        inactive_validators: Vec<PublicKey>,
    }

    impl From<EraReport> for JsonEraReport {
        fn from(era_report: EraReport) -> Self {
            JsonEraReport {
                equivocators: era_report.equivocators,
                rewards: era_report
                    .rewards
                    .into_iter()
                    .map(|(validator, amount)| Reward { validator, amount })
                    .collect(),
                inactive_validators: era_report.inactive_validators,
            }
        }
    }

    impl From<JsonEraReport> for EraReport {
        fn from(era_report: JsonEraReport) -> Self {
            let equivocators = era_report.equivocators;
            let rewards = era_report
                .rewards
                .into_iter()
                .map(|reward| (reward.validator, reward.amount))
                .collect();
            let inactive_validators = era_report.inactive_validators;
            EraReport {
                equivocators,
                rewards,
                inactive_validators,
            }
        }
    }

    #[derive(Serialize, Deserialize, Debug, JsonSchema, Clone)]
    #[serde(deny_unknown_fields)]
    struct JsonEraEnd {
        era_report: JsonEraReport,
        next_era_validator_weights: Vec<ValidatorWeight>,
    }

    impl From<EraEnd> for JsonEraEnd {
        fn from(data: EraEnd) -> Self {
            let json_era_end = JsonEraReport::from(data.era_report);
            let json_validator_weights = data
                .next_era_validator_weights
                .iter()
                .map(|(validator, weight)| ValidatorWeight {
                    validator: validator.clone(),
                    weight: *weight,
                })
                .collect();
            JsonEraEnd {
                era_report: json_era_end,
                next_era_validator_weights: json_validator_weights,
            }
        }
    }

    impl From<JsonEraEnd> for EraEnd {
        fn from(json_data: JsonEraEnd) -> Self {
            let era_report = EraReport::from(json_data.era_report);
            let validator_weights = json_data
                .next_era_validator_weights
                .iter()
                .map(|validator_weight| {
                    (validator_weight.validator.clone(), validator_weight.weight)
                })
                .collect();
            EraEnd::new(era_report, validator_weights)
        }
    }

    #[derive(Serialize, Deserialize, Debug, JsonSchema, Clone)]
    #[serde(deny_unknown_fields)]
    struct JsonBlockHeader {
        parent_hash: BlockHash,
        state_root_hash: Digest,
        body_hash: Digest,
        random_bit: bool,
        accumulated_seed: Digest,
        era_end: Option<JsonEraEnd>,
        timestamp: Timestamp,
        era_id: EraId,
        height: u64,
        protocol_version: ProtocolVersion,
    }

    impl From<BlockHeader> for JsonBlockHeader {
        fn from(block_header: BlockHeader) -> Self {
            JsonBlockHeader {
                parent_hash: block_header.parent_hash,
                state_root_hash: block_header.state_root_hash,
                body_hash: block_header.body_hash,
                random_bit: block_header.random_bit,
                accumulated_seed: block_header.accumulated_seed,
                era_end: block_header.era_end.map(JsonEraEnd::from),
                timestamp: block_header.timestamp,
                era_id: block_header.era_id,
                height: block_header.height,
                protocol_version: block_header.protocol_version,
            }
        }
    }

    impl From<JsonBlockHeader> for BlockHeader {
        fn from(block_header: JsonBlockHeader) -> Self {
            BlockHeader {
                parent_hash: block_header.parent_hash,
                state_root_hash: block_header.state_root_hash,
                body_hash: block_header.body_hash,
                random_bit: block_header.random_bit,
                accumulated_seed: block_header.accumulated_seed,
                era_end: block_header.era_end.map(EraEnd::from),
                timestamp: block_header.timestamp,
                era_id: block_header.era_id,
                height: block_header.height,
                protocol_version: block_header.protocol_version,
            }
        }
    }

    /// A JSON-friendly representation of `Body`
    #[derive(Serialize, Deserialize, Debug, JsonSchema, Clone)]
    #[serde(deny_unknown_fields)]
    pub struct JsonBlockBody {
        proposer: PublicKey,
        deploy_hashes: Vec<DeployHash>,
        transfer_hashes: Vec<DeployHash>,
    }

    impl From<BlockBody> for JsonBlockBody {
        fn from(body: BlockBody) -> Self {
            JsonBlockBody {
                proposer: body.proposer().clone(),
                deploy_hashes: body.deploy_hashes().clone(),
                transfer_hashes: body.transfer_hashes().clone(),
            }
        }
    }

    impl From<JsonBlockBody> for BlockBody {
        fn from(json_body: JsonBlockBody) -> Self {
            BlockBody {
                proposer: json_body.proposer,
                deploy_hashes: json_body.deploy_hashes,
                transfer_hashes: json_body.transfer_hashes,
            }
        }
    }

    /// A JSON-friendly representation of `Block`.
    #[derive(Serialize, Deserialize, Debug, JsonSchema, Clone)]
    #[serde(deny_unknown_fields)]
    pub struct JsonBlock {
        hash: BlockHash,
        header: JsonBlockHeader,
        body: JsonBlockBody,
        proofs: Vec<JsonProof>,
    }

    impl JsonBlock {
        /// Create a new JSON Block with a Linear chain block and its associated signatures.
        pub fn new(block: Block, signatures: BlockSignatures) -> Self {
            let hash = *block.hash();
            let header = JsonBlockHeader::from(block.header.clone());
            let body = JsonBlockBody::from(block.body);
            let proofs = signatures.proofs.into_iter().map(JsonProof::from).collect();

            JsonBlock {
                hash,
                header,
                body,
                proofs,
            }
        }

        /// Returns the hashes of the `Deploy`s included in the `Block`.
        pub fn deploy_hashes(&self) -> &Vec<DeployHash> {
            &self.body.deploy_hashes
        }

        /// Returns the hashes of the transfer `Deploy`s included in the `Block`.
        pub fn transfer_hashes(&self) -> &Vec<DeployHash> {
            &self.body.transfer_hashes
        }
    }

    impl DocExample for JsonBlock {
        fn doc_example() -> &'static Self {
            &*JSON_BLOCK
        }
    }

    impl From<JsonBlock> for Block {
        fn from(block: JsonBlock) -> Self {
            Block {
                hash: block.hash,
                header: BlockHeader::from(block.header),
                body: BlockBody::from(block.body),
            }
        }
    }

    /// A JSON-friendly representation of a proof, i.e. a block's finality signature.
    #[derive(Debug, Serialize, Deserialize, JsonSchema, Clone)]
    #[serde(deny_unknown_fields)]
    pub struct JsonProof {
        public_key: PublicKey,
        signature: Signature,
    }

    impl From<(PublicKey, Signature)> for JsonProof {
        fn from((public_key, signature): (PublicKey, Signature)) -> JsonProof {
            JsonProof {
                public_key,
                signature,
            }
        }
    }

    impl From<JsonProof> for (PublicKey, Signature) {
        fn from(proof: JsonProof) -> (PublicKey, Signature) {
            (proof.public_key, proof.signature)
        }
    }

    #[test]
    fn block_json_roundtrip() {
        let mut rng = TestRng::new();
        let block: Block = Block::random(&mut rng);
        let empty_signatures = BlockSignatures::new(*block.hash(), block.header().era_id);
        let json_block = JsonBlock::new(block.clone(), empty_signatures);
        let block_deserialized = Block::from(json_block);
        assert_eq!(block, block_deserialized);
    }
}

/// A validator's signature of a block, to confirm it is finalized. Clients and joining nodes should
/// wait until the signers' combined weight exceeds their fault tolerance threshold before accepting
/// the block as finalized.
#[derive(Debug, Clone, Serialize, Deserialize, DataSize, PartialEq, Eq)]
pub struct FinalitySignature {
    /// Hash of a block this signature is for.
    pub block_hash: BlockHash,
    /// Era in which the block was created in.
    pub era_id: EraId,
    /// Signature over the block hash.
    pub signature: Signature,
    /// Public key of the signing validator.
    pub public_key: PublicKey,
}

impl FinalitySignature {
    /// Create an instance of `FinalitySignature`.
    pub fn new(
        block_hash: BlockHash,
        era_id: EraId,
        secret_key: &SecretKey,
        public_key: PublicKey,
    ) -> Self {
        let mut bytes = block_hash.inner().to_vec();
        bytes.extend_from_slice(&era_id.to_le_bytes());
        let signature = crypto::sign(bytes, &secret_key, &public_key);
        FinalitySignature {
            block_hash,
            era_id,
            signature,
            public_key,
        }
    }

    /// Verifies whether the signature is correct.
    pub fn verify(&self) -> crypto::Result<()> {
        // NOTE: This needs to be in sync with the `new` constructor.
        let mut bytes = self.block_hash.inner().to_vec();
        bytes.extend_from_slice(&self.era_id.to_le_bytes());
        crypto::verify(bytes, &self.signature, &self.public_key)
    }

    #[cfg(test)]
    pub fn random_for_block(block_hash: BlockHash, era_id: u64) -> Self {
        let (sec_key, pub_key) = generate_ed25519_keypair();
        FinalitySignature::new(block_hash, EraId::new(era_id), &sec_key, pub_key)
    }
}

impl Display for FinalitySignature {
    fn fmt(&self, f: &mut Formatter<'_>) -> fmt::Result {
        write!(
            f,
            "finality signature for block hash {}, from {}",
            &self.block_hash, &self.public_key
        )
    }
}

#[cfg(test)]
mod tests {
    use casper_types::bytesrepr;

    use super::*;
    use crate::testing::TestRng;
    use std::rc::Rc;

    #[test]
    fn json_block_roundtrip() {
        let mut rng = crate::new_rng();
        let block = Block::random(&mut rng);
        let json_string = serde_json::to_string_pretty(&block).unwrap();
        let decoded = serde_json::from_str(&json_string).unwrap();
        assert_eq!(block, decoded);
    }

    #[test]
    fn json_finalized_block_roundtrip() {
        let mut rng = crate::new_rng();
        let finalized_block = FinalizedBlock::random(&mut rng);
        let json_string = serde_json::to_string_pretty(&finalized_block).unwrap();
        let decoded = serde_json::from_str(&json_string).unwrap();
        assert_eq!(finalized_block, decoded);
    }

    #[test]
    fn block_bytesrepr_roundtrip() {
        let mut rng = TestRng::new();
        let block = Block::random(&mut rng);
        bytesrepr::test_serialization_roundtrip(&block);
    }

    #[test]
    fn block_header_bytesrepr_roundtrip() {
        let mut rng = TestRng::new();
        let block_header: BlockHeader = Block::random(&mut rng).header;
        bytesrepr::test_serialization_roundtrip(&block_header);
    }

    #[test]
    fn bytesrepr_roundtrip_era_report() {
        let mut rng = TestRng::new();
        let loop_iterations = 50;
        for _ in 0..loop_iterations {
            let finalized_block = FinalizedBlock::random(&mut rng);
            if let Some(era_report) = finalized_block.era_report() {
                bytesrepr::test_serialization_roundtrip(era_report);
            }
        }
    }

    #[test]
    fn bytesrepr_roundtrip_era_end() {
        let mut rng = TestRng::new();
        let loop_iterations = 50;
        for _ in 0..loop_iterations {
            let block = Block::random(&mut rng);
            if let Some(data) = block.header.era_end {
                bytesrepr::test_serialization_roundtrip(&data)
            }
        }
    }

    #[test]
    fn random_block_check() {
        let mut rng = TestRng::from_seed([1u8; 16]);
        let loop_iterations = 50;
        for _ in 0..loop_iterations {
            Block::random(&mut rng)
                .verify()
                .expect("block hash should check");
        }
    }

    #[test]
    fn block_check_bad_body_hash_sad_path() {
        let mut rng = TestRng::from_seed([2u8; 16]);
        let mut block = Block::random(&mut rng);

        let bogus_block_hash = hash::hash(&[0xde, 0xad, 0xbe, 0xef]);
        block.header.body_hash = bogus_block_hash;

        let actual_body_hash = block.body.hash();

        // No Eq trait for BlockValidationError, so pattern match
        match block.verify() {
            Err(BlockValidationError::UnexpectedBodyHash {
                expected_by_block_header,
                actual,
            }) if expected_by_block_header == bogus_block_hash && actual == actual_body_hash => {}
            unexpected => panic!("Bad check response: {:?}", unexpected),
        }
    }

    #[test]
    fn block_check_bad_block_hash_sad_path() {
        let mut rng = TestRng::from_seed([3u8; 16]);
        let mut block = Block::random(&mut rng);

        let bogus_block_hash: BlockHash = hash::hash(&[0xde, 0xad, 0xbe, 0xef]).into();
        block.hash = bogus_block_hash;

        let actual_block_hash = block.header.hash();

        // No Eq trait for BlockValidationError, so pattern match
        match block.verify() {
            Err(BlockValidationError::UnexpectedBlockHash {
                expected_by_block,
                actual,
            }) if expected_by_block == bogus_block_hash && actual == actual_block_hash => {}
            unexpected => panic!("Bad check response: {:?}", unexpected),
        }
    }

    #[test]
    fn finality_signature() {
        let mut rng = TestRng::new();
        let block = Block::random(&mut rng);
        // Signature should be over both block hash and era id.
        let (secret_key, public_key) = generate_ed25519_keypair();
        let secret_rc = Rc::new(secret_key);
        let era_id = EraId::from(1);
        let fs = FinalitySignature::new(*block.hash(), era_id, &secret_rc, public_key.clone());
        assert!(fs.verify().is_ok());
        let signature = fs.signature;
        // Verify that signature includes era id.
        let fs_manufactured = FinalitySignature {
            block_hash: *block.hash(),
            era_id: EraId::from(2),
            signature,
            public_key,
        };
        // Test should fail b/c `signature` is over `era_id=1` and here we're using `era_id=2`.
        assert!(fs_manufactured.verify().is_err());
    }
}<|MERGE_RESOLUTION|>--- conflicted
+++ resolved
@@ -1055,15 +1055,9 @@
         protocol_version: ProtocolVersion,
     ) -> Self {
         let body = BlockBody::new(
-<<<<<<< HEAD
             finalized_block.proposer.clone(),
-            finalized_block.proto_block.wasm_deploys().clone(),
-            finalized_block.proto_block.transfers().clone(),
-=======
-            finalized_block.proposer,
             finalized_block.deploy_hashes,
             finalized_block.transfer_hashes,
->>>>>>> c7be053a
         );
         let body_hash = body.hash();
 
