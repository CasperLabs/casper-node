--- conflicted
+++ resolved
@@ -34,12 +34,9 @@
             ApiServerAnnouncement, ConsensusAnnouncement, NetworkAnnouncement, StorageAnnouncement,
         },
         requests::{
-<<<<<<< HEAD
             ApiRequest, BlockExecutorRequest, BlockValidatorRequest, ContractRuntimeRequest,
-=======
-            ApiRequest, BlockExecutorRequest, ContractRuntimeRequest, DeployFetcherRequest,
->>>>>>> 59d36915
-            DeployQueueRequest, MetricsRequest, NetworkRequest, StorageRequest,
+            DeployFetcherRequest, DeployQueueRequest, MetricsRequest, NetworkRequest,
+            StorageRequest,
         },
         EffectBuilder, Effects,
     },
