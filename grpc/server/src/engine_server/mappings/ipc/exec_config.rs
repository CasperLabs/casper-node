--- conflicted
+++ resolved
@@ -26,11 +26,7 @@
         let locked_funds_period = pb_exec_config.get_locked_funds_period();
         let round_seigniorage_rate = pb_exec_config.take_round_seigniorage_rate().into();
         let unbonding_delay = pb_exec_config.get_unbonding_delay();
-<<<<<<< HEAD
-        let wasmless_transfer_cost = pb_exec_config.get_wasmless_transfer_cost();
         let initial_era_id = pb_exec_config.get_initial_era_id();
-=======
->>>>>>> f1a32c84
         Ok(ExecConfig::new(
             mint_initializer_bytes,
             proof_of_stake_initializer_bytes,
@@ -44,11 +40,7 @@
             locked_funds_period,
             round_seigniorage_rate,
             unbonding_delay,
-<<<<<<< HEAD
-            wasmless_transfer_cost,
             initial_era_id,
-=======
->>>>>>> f1a32c84
         ))
     }
 }
@@ -78,11 +70,7 @@
         pb_exec_config.set_locked_funds_period(exec_config.locked_funds_period());
         pb_exec_config.set_round_seigniorage_rate(exec_config.round_seigniorage_rate().into());
         pb_exec_config.set_unbonding_delay(exec_config.unbonding_delay());
-<<<<<<< HEAD
-        pb_exec_config.set_wasmless_transfer_cost(exec_config.wasmless_transfer_cost());
         pb_exec_config.set_initial_era_id(exec_config.initial_era_id());
-=======
->>>>>>> f1a32c84
         pb_exec_config
     }
 }
