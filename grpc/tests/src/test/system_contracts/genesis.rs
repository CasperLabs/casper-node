use once_cell::sync::Lazy;

use casper_engine_test_support::{
    internal::{
        utils, InMemoryWasmTestBuilder, AUCTION_INSTALL_CONTRACT, DEFAULT_AUCTION_DELAY,
<<<<<<< HEAD
        DEFAULT_INITIAL_ERA_ID, DEFAULT_LOCKED_FUNDS_PERIOD, DEFAULT_ROUND_SEIGNIORAGE_RATE,
=======
        DEFAULT_LOCKED_FUNDS_PERIOD, DEFAULT_ROUND_SEIGNIORAGE_RATE, DEFAULT_SYSTEM_CONFIG,
>>>>>>> f1a32c84
        DEFAULT_UNBONDING_DELAY, DEFAULT_VALIDATOR_SLOTS, DEFAULT_WASM_CONFIG,
        MINT_INSTALL_CONTRACT, POS_INSTALL_CONTRACT, STANDARD_PAYMENT_INSTALL_CONTRACT,
    },
    AccountHash,
};
use casper_execution_engine::{
    core::engine_state::{
        genesis::{ExecConfig, GenesisAccount},
        run_genesis_request::RunGenesisRequest,
        SYSTEM_ACCOUNT_ADDR,
    },
    shared::{motes::Motes, stored_value::StoredValue},
};
use casper_types::{mint::TOTAL_SUPPLY_KEY, ProtocolVersion, PublicKey, SecretKey, U512};

#[cfg(feature = "use-system-contracts")]
const BAD_INSTALL: &str = "standard_payment.wasm";

const GENESIS_CONFIG_HASH: [u8; 32] = [127; 32];
const ACCOUNT_1_BONDED_AMOUNT: u64 = 1_000_000;
const ACCOUNT_2_BONDED_AMOUNT: u64 = 2_000_000;
const ACCOUNT_1_BALANCE: u64 = 1_000_000_000;
const ACCOUNT_2_BALANCE: u64 = 2_000_000_000;

static ACCOUNT_1_PUBLIC_KEY: Lazy<PublicKey> =
    Lazy::new(|| SecretKey::ed25519([42; SecretKey::ED25519_LENGTH]).into());
static ACCOUNT_1_ADDR: Lazy<AccountHash> = Lazy::new(|| AccountHash::from(&*ACCOUNT_1_PUBLIC_KEY));
static ACCOUNT_2_PUBLIC_KEY: Lazy<PublicKey> =
    Lazy::new(|| SecretKey::ed25519([44; SecretKey::ED25519_LENGTH]).into());
static ACCOUNT_2_ADDR: Lazy<AccountHash> = Lazy::new(|| AccountHash::from(&*ACCOUNT_2_PUBLIC_KEY));

static GENESIS_CUSTOM_ACCOUNTS: Lazy<Vec<GenesisAccount>> = Lazy::new(|| {
    let account_1 = {
        let account_1_balance = Motes::new(ACCOUNT_1_BALANCE.into());
        let account_1_bonded_amount = Motes::new(ACCOUNT_1_BONDED_AMOUNT.into());
        GenesisAccount::new(
            *ACCOUNT_1_PUBLIC_KEY,
            *ACCOUNT_1_ADDR,
            account_1_balance,
            account_1_bonded_amount,
        )
    };
    let account_2 = {
        let account_2_balance = Motes::new(ACCOUNT_2_BALANCE.into());
        let account_2_bonded_amount = Motes::new(ACCOUNT_2_BONDED_AMOUNT.into());
        GenesisAccount::new(
            *ACCOUNT_2_PUBLIC_KEY,
            *ACCOUNT_2_ADDR,
            account_2_balance,
            account_2_bonded_amount,
        )
    };
    vec![account_1, account_2]
});

#[ignore]
#[test]
fn should_run_genesis() {
    let mint_installer_bytes = utils::read_wasm_file_bytes(MINT_INSTALL_CONTRACT);
    let pos_installer_bytes = utils::read_wasm_file_bytes(POS_INSTALL_CONTRACT);
    let standard_payment_installer_bytes =
        utils::read_wasm_file_bytes(STANDARD_PAYMENT_INSTALL_CONTRACT);
    let auction_installer_bytes = utils::read_wasm_file_bytes(AUCTION_INSTALL_CONTRACT);
    let protocol_version = ProtocolVersion::V1_0_0;
    let wasm_config = *DEFAULT_WASM_CONFIG;
    let system_config = *DEFAULT_SYSTEM_CONFIG;
    let validator_slots = DEFAULT_VALIDATOR_SLOTS;
    let auction_delay = DEFAULT_AUCTION_DELAY;
    let locked_funds_period = DEFAULT_LOCKED_FUNDS_PERIOD;
    let round_seigniorage_rate = DEFAULT_ROUND_SEIGNIORAGE_RATE;
    let unbonding_delay = DEFAULT_UNBONDING_DELAY;
<<<<<<< HEAD
    let wasmless_transfer_cost = DEFAULT_WASMLESS_TRANSFER_COST;
    let initial_era_id = DEFAULT_INITIAL_ERA_ID;
=======
>>>>>>> f1a32c84

    let exec_config = ExecConfig::new(
        mint_installer_bytes,
        pos_installer_bytes,
        standard_payment_installer_bytes,
        auction_installer_bytes,
        GENESIS_CUSTOM_ACCOUNTS.clone(),
        wasm_config,
        system_config,
        validator_slots,
        auction_delay,
        locked_funds_period,
        round_seigniorage_rate,
        unbonding_delay,
<<<<<<< HEAD
        wasmless_transfer_cost,
        initial_era_id,
=======
>>>>>>> f1a32c84
    );
    let run_genesis_request =
        RunGenesisRequest::new(GENESIS_CONFIG_HASH.into(), protocol_version, exec_config);

    let mut builder = InMemoryWasmTestBuilder::default();

    builder.run_genesis(&run_genesis_request);

    let system_account = builder
        .get_account(SYSTEM_ACCOUNT_ADDR)
        .expect("system account should exist");

    let account_1 = builder
        .get_account(*ACCOUNT_1_ADDR)
        .expect("account 1 should exist");

    let account_2 = builder
        .get_account(*ACCOUNT_2_ADDR)
        .expect("account 2 should exist");

    let system_account_balance_actual = builder.get_purse_balance(system_account.main_purse());
    let account_1_balance_actual = builder.get_purse_balance(account_1.main_purse());
    let account_2_balance_actual = builder.get_purse_balance(account_2.main_purse());

    assert_eq!(system_account_balance_actual, U512::zero());
    assert_eq!(account_1_balance_actual, U512::from(ACCOUNT_1_BALANCE));
    assert_eq!(account_2_balance_actual, U512::from(ACCOUNT_2_BALANCE));

    let mint_contract_hash = builder.get_mint_contract_hash();
    let pos_contract_hash = builder.get_pos_contract_hash();

    let result = builder.query(None, mint_contract_hash.into(), &[]);
    if let Ok(StoredValue::Contract(_)) = result {
        // Contract exists at mint contract hash
    } else {
        panic!("contract not found at mint hash");
    }

    if let Ok(StoredValue::Contract(_)) = builder.query(None, pos_contract_hash.into(), &[]) {
        // Contract exists at pos contract hash
    } else {
        panic!("contract not found at pos hash");
    }
}

#[ignore]
#[test]
fn should_track_total_token_supply_in_mint() {
    let mint_installer_bytes = utils::read_wasm_file_bytes(MINT_INSTALL_CONTRACT);
    let proof_of_stake_installer_bytes = utils::read_wasm_file_bytes(POS_INSTALL_CONTRACT);
    let standard_payment_installer_bytes =
        utils::read_wasm_file_bytes(STANDARD_PAYMENT_INSTALL_CONTRACT);
    let auction_installer_bytes = utils::read_wasm_file_bytes(AUCTION_INSTALL_CONTRACT);
    let accounts = GENESIS_CUSTOM_ACCOUNTS.clone();
    let wasm_config = *DEFAULT_WASM_CONFIG;
    let system_config = *DEFAULT_SYSTEM_CONFIG;
    let protocol_version = ProtocolVersion::V1_0_0;
    let validator_slots = DEFAULT_VALIDATOR_SLOTS;
    let auction_delay = DEFAULT_AUCTION_DELAY;
    let locked_funds_period = DEFAULT_LOCKED_FUNDS_PERIOD;
    let round_seigniorage_rate = DEFAULT_ROUND_SEIGNIORAGE_RATE;
    let unbonding_delay = DEFAULT_UNBONDING_DELAY;
<<<<<<< HEAD
    let wasmless_transfer_cost = DEFAULT_WASMLESS_TRANSFER_COST;
    let initial_era_id = DEFAULT_INITIAL_ERA_ID;
=======
>>>>>>> f1a32c84
    let ee_config = ExecConfig::new(
        mint_installer_bytes,
        proof_of_stake_installer_bytes,
        standard_payment_installer_bytes,
        auction_installer_bytes,
        accounts.clone(),
        wasm_config,
        system_config,
        validator_slots,
        auction_delay,
        locked_funds_period,
        round_seigniorage_rate,
        unbonding_delay,
<<<<<<< HEAD
        wasmless_transfer_cost,
        initial_era_id,
=======
>>>>>>> f1a32c84
    );
    let run_genesis_request =
        RunGenesisRequest::new(GENESIS_CONFIG_HASH.into(), protocol_version, ee_config);

    let mut builder = InMemoryWasmTestBuilder::default();

    builder.run_genesis(&run_genesis_request);

    let mint_contract_hash = builder.get_mint_contract_hash();

    let result = builder.query(None, mint_contract_hash.into(), &[TOTAL_SUPPLY_KEY]);

    let total_supply: U512 = if let Ok(StoredValue::CLValue(total_supply)) = result {
        total_supply.into_t().expect("total supply should be U512")
    } else {
        panic!("mint should track total supply");
    };
    let expected_balance: U512 = accounts.iter().map(|item| item.balance().value()).sum();
    let expected_bonded_amount: U512 = accounts
        .iter()
        .map(|item| item.bonded_amount().value())
        .sum();

    // check total supply against expected
    assert_eq!(
        total_supply,
        expected_balance + expected_bonded_amount,
        "unexpected total supply"
    )
}

#[cfg(feature = "use-system-contracts")]
#[ignore]
#[should_panic]
#[test]
fn should_fail_if_bad_mint_install_contract_is_provided() {
    let run_genesis_request = {
        let mint_installer_bytes = utils::read_wasm_file_bytes(BAD_INSTALL);
        let pos_installer_bytes = utils::read_wasm_file_bytes(POS_INSTALL_CONTRACT);
        let standard_payment_installer_bytes =
            utils::read_wasm_file_bytes(STANDARD_PAYMENT_INSTALL_CONTRACT);
        let auction_installer_bytes = utils::read_wasm_file_bytes(AUCTION_INSTALL_CONTRACT);
        let protocol_version = ProtocolVersion::V1_0_0;
        let wasm_config = *DEFAULT_WASM_CONFIG;
        let system_config = *DEFAULT_SYSTEM_CONFIG;
        let validator_slots = DEFAULT_VALIDATOR_SLOTS;
        let auction_delay = DEFAULT_AUCTION_DELAY;
        let locked_funds_period = DEFAULT_LOCKED_FUNDS_PERIOD;
        let round_seigniorage_rate = DEFAULT_ROUND_SEIGNIORAGE_RATE;
        let unbonding_delay = DEFAULT_UNBONDING_DELAY;

        let exec_config = ExecConfig::new(
            mint_installer_bytes,
            pos_installer_bytes,
            standard_payment_installer_bytes,
            auction_installer_bytes,
            GENESIS_CUSTOM_ACCOUNTS.clone(),
            wasm_config,
            system_config,
            validator_slots,
            auction_delay,
            locked_funds_period,
            round_seigniorage_rate,
            unbonding_delay,
        );
        RunGenesisRequest::new(GENESIS_CONFIG_HASH.into(), protocol_version, exec_config)
    };

    let mut builder = InMemoryWasmTestBuilder::default();

    builder.run_genesis(&run_genesis_request);
}

#[cfg(feature = "use-system-contracts")]
#[ignore]
#[should_panic]
#[test]
fn should_fail_if_bad_pos_install_contract_is_provided() {
    let run_genesis_request = {
        let mint_installer_bytes = utils::read_wasm_file_bytes(MINT_INSTALL_CONTRACT);
        let pos_installer_bytes = utils::read_wasm_file_bytes(BAD_INSTALL);
        let standard_payment_installer_bytes =
            utils::read_wasm_file_bytes(STANDARD_PAYMENT_INSTALL_CONTRACT);
        let auction_installer_bytes = utils::read_wasm_file_bytes(AUCTION_INSTALL_CONTRACT);
        let protocol_version = ProtocolVersion::V1_0_0;
        let wasm_config = *DEFAULT_WASM_CONFIG;
        let system_config = *DEFAULT_SYSTEM_CONFIG;
        let validator_slots = DEFAULT_VALIDATOR_SLOTS;
        let auction_delay = DEFAULT_AUCTION_DELAY;
        let locked_funds_period = DEFAULT_LOCKED_FUNDS_PERIOD;
        let round_seigniorage_rate = DEFAULT_ROUND_SEIGNIORAGE_RATE;
        let unbonding_delay = DEFAULT_UNBONDING_DELAY;

        let exec_config = ExecConfig::new(
            mint_installer_bytes,
            pos_installer_bytes,
            standard_payment_installer_bytes,
            auction_installer_bytes,
            GENESIS_CUSTOM_ACCOUNTS.clone(),
            wasm_config,
            system_config,
            validator_slots,
            auction_delay,
            locked_funds_period,
            round_seigniorage_rate,
            unbonding_delay,
        );
        RunGenesisRequest::new(GENESIS_CONFIG_HASH.into(), protocol_version, exec_config)
    };

    let mut builder = InMemoryWasmTestBuilder::default();

    builder.run_genesis(&run_genesis_request);
}<|MERGE_RESOLUTION|>--- conflicted
+++ resolved
@@ -3,13 +3,10 @@
 use casper_engine_test_support::{
     internal::{
         utils, InMemoryWasmTestBuilder, AUCTION_INSTALL_CONTRACT, DEFAULT_AUCTION_DELAY,
-<<<<<<< HEAD
         DEFAULT_INITIAL_ERA_ID, DEFAULT_LOCKED_FUNDS_PERIOD, DEFAULT_ROUND_SEIGNIORAGE_RATE,
-=======
-        DEFAULT_LOCKED_FUNDS_PERIOD, DEFAULT_ROUND_SEIGNIORAGE_RATE, DEFAULT_SYSTEM_CONFIG,
->>>>>>> f1a32c84
-        DEFAULT_UNBONDING_DELAY, DEFAULT_VALIDATOR_SLOTS, DEFAULT_WASM_CONFIG,
-        MINT_INSTALL_CONTRACT, POS_INSTALL_CONTRACT, STANDARD_PAYMENT_INSTALL_CONTRACT,
+        DEFAULT_SYSTEM_CONFIG, DEFAULT_UNBONDING_DELAY, DEFAULT_VALIDATOR_SLOTS,
+        DEFAULT_WASM_CONFIG, MINT_INSTALL_CONTRACT, POS_INSTALL_CONTRACT,
+        STANDARD_PAYMENT_INSTALL_CONTRACT,
     },
     AccountHash,
 };
@@ -79,11 +76,7 @@
     let locked_funds_period = DEFAULT_LOCKED_FUNDS_PERIOD;
     let round_seigniorage_rate = DEFAULT_ROUND_SEIGNIORAGE_RATE;
     let unbonding_delay = DEFAULT_UNBONDING_DELAY;
-<<<<<<< HEAD
-    let wasmless_transfer_cost = DEFAULT_WASMLESS_TRANSFER_COST;
     let initial_era_id = DEFAULT_INITIAL_ERA_ID;
-=======
->>>>>>> f1a32c84
 
     let exec_config = ExecConfig::new(
         mint_installer_bytes,
@@ -98,11 +91,7 @@
         locked_funds_period,
         round_seigniorage_rate,
         unbonding_delay,
-<<<<<<< HEAD
-        wasmless_transfer_cost,
         initial_era_id,
-=======
->>>>>>> f1a32c84
     );
     let run_genesis_request =
         RunGenesisRequest::new(GENESIS_CONFIG_HASH.into(), protocol_version, exec_config);
@@ -165,11 +154,7 @@
     let locked_funds_period = DEFAULT_LOCKED_FUNDS_PERIOD;
     let round_seigniorage_rate = DEFAULT_ROUND_SEIGNIORAGE_RATE;
     let unbonding_delay = DEFAULT_UNBONDING_DELAY;
-<<<<<<< HEAD
-    let wasmless_transfer_cost = DEFAULT_WASMLESS_TRANSFER_COST;
     let initial_era_id = DEFAULT_INITIAL_ERA_ID;
-=======
->>>>>>> f1a32c84
     let ee_config = ExecConfig::new(
         mint_installer_bytes,
         proof_of_stake_installer_bytes,
@@ -183,11 +168,7 @@
         locked_funds_period,
         round_seigniorage_rate,
         unbonding_delay,
-<<<<<<< HEAD
-        wasmless_transfer_cost,
         initial_era_id,
-=======
->>>>>>> f1a32c84
     );
     let run_genesis_request =
         RunGenesisRequest::new(GENESIS_CONFIG_HASH.into(), protocol_version, ee_config);
