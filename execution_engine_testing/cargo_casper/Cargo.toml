[package]
name = "cargo-casper"
<<<<<<< HEAD
version = "1.1.2"
=======
version = "1.2.0"
>>>>>>> d35ae61c
authors = ["Fraser Hutchison <fraser@casperlabs.io>"]
edition = "2018"
description = "Command line tool for creating a Wasm smart contract and tests for use on the Casper network."
readme = "README.md"
documentation = "https://docs.rs/cargo-casper"
homepage = "https://casperlabs.io"
repository = "https://github.com/CasperLabs/casper-node/tree/master/execution_engine_testing/cargo_casper"
license-file = "../../LICENSE"
include = [
    "src/*.rs",
    "Cargo.lock",
    "Cargo.toml",
]

[dependencies]
clap = "2"
colour = "0.5"
once_cell = "1.5.2"

[dev-dependencies]
assert_cmd = "1"
tempfile = "3"
toml = "0.5.7"<|MERGE_RESOLUTION|>--- conflicted
+++ resolved
@@ -1,10 +1,6 @@
 [package]
 name = "cargo-casper"
-<<<<<<< HEAD
-version = "1.1.2"
-=======
 version = "1.2.0"
->>>>>>> d35ae61c
 authors = ["Fraser Hutchison <fraser@casperlabs.io>"]
 edition = "2018"
 description = "Command line tool for creating a Wasm smart contract and tests for use on the Casper network."
