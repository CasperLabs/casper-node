use std::collections::BTreeMap;

use num_rational::Ratio;
use once_cell::sync::Lazy;

use casper_engine_test_support::{
    internal::{
        ExecuteRequestBuilder, InMemoryWasmTestBuilder, UpgradeRequestBuilder,
        DEFAULT_GENESIS_TIMESTAMP_MILLIS, DEFAULT_LOCKED_FUNDS_PERIOD_MILLIS,
        DEFAULT_PROTOCOL_VERSION, DEFAULT_ROUND_SEIGNIORAGE_RATE, DEFAULT_RUN_GENESIS_REQUEST,
        SYSTEM_ADDR, TIMESTAMP_MILLIS_INCREMENT,
    },
    DEFAULT_ACCOUNT_ADDR, MINIMUM_ACCOUNT_CREATION_BALANCE,
};
use casper_types::{
    self,
    account::AccountHash,
    runtime_args,
    system::auction::{
        self, Bid, Bids, DelegationRate, Delegator, SeigniorageAllocation, ARG_AMOUNT,
        ARG_DELEGATION_RATE, ARG_DELEGATOR, ARG_PUBLIC_KEY, ARG_REWARD_FACTORS, ARG_VALIDATOR,
        BLOCK_REWARD, DELEGATION_RATE_DENOMINATOR, METHOD_DISTRIBUTE,
    },
    Key, ProtocolVersion, PublicKey, RuntimeArgs, SecretKey, U512,
};

const ARG_ENTRY_POINT: &str = "entry_point";
const ARG_TARGET: &str = "target";

const CONTRACT_TRANSFER_TO_ACCOUNT: &str = "transfer_to_account_u512.wasm";
const CONTRACT_AUCTION_BIDS: &str = "auction_bids.wasm";
const CONTRACT_ADD_BID: &str = "add_bid.wasm";
const CONTRACT_DELEGATE: &str = "delegate.wasm";
const TRANSFER_AMOUNT: u64 = MINIMUM_ACCOUNT_CREATION_BALANCE;

static VALIDATOR_1: Lazy<PublicKey> =
    Lazy::new(|| SecretKey::ed25519([3; SecretKey::ED25519_LENGTH]).into());
static VALIDATOR_2: Lazy<PublicKey> =
    Lazy::new(|| SecretKey::ed25519([5; SecretKey::ED25519_LENGTH]).into());
static VALIDATOR_3: Lazy<PublicKey> =
    Lazy::new(|| SecretKey::ed25519([7; SecretKey::ED25519_LENGTH]).into());
static DELEGATOR_1: Lazy<PublicKey> =
    Lazy::new(|| SecretKey::ed25519([204; SecretKey::ED25519_LENGTH]).into());
static DELEGATOR_2: Lazy<PublicKey> =
    Lazy::new(|| SecretKey::ed25519([206; SecretKey::ED25519_LENGTH]).into());
static DELEGATOR_3: Lazy<PublicKey> =
    Lazy::new(|| SecretKey::ed25519([208; SecretKey::ED25519_LENGTH]).into());

static VALIDATOR_1_ADDR: Lazy<AccountHash> = Lazy::new(|| AccountHash::from(&*VALIDATOR_1));
static VALIDATOR_2_ADDR: Lazy<AccountHash> = Lazy::new(|| AccountHash::from(&*VALIDATOR_2));
static VALIDATOR_3_ADDR: Lazy<AccountHash> = Lazy::new(|| AccountHash::from(&*VALIDATOR_3));
static DELEGATOR_1_ADDR: Lazy<AccountHash> = Lazy::new(|| AccountHash::from(&*DELEGATOR_1));
static DELEGATOR_2_ADDR: Lazy<AccountHash> = Lazy::new(|| AccountHash::from(&*DELEGATOR_2));
static DELEGATOR_3_ADDR: Lazy<AccountHash> = Lazy::new(|| AccountHash::from(&*DELEGATOR_3));
static GENESIS_ROUND_SEIGNIORAGE_RATE: Lazy<Ratio<U512>> = Lazy::new(|| {
    Ratio::new(
        U512::from(*DEFAULT_ROUND_SEIGNIORAGE_RATE.numer()),
        U512::from(*DEFAULT_ROUND_SEIGNIORAGE_RATE.denom()),
    )
});

fn get_validator_bid(builder: &mut InMemoryWasmTestBuilder, validator: PublicKey) -> Option<Bid> {
    let mut bids: Bids = builder.get_bids();
    bids.remove(&validator)
}

fn get_delegator_bid(
    builder: &mut InMemoryWasmTestBuilder,
    validator: PublicKey,
    delegator: PublicKey,
) -> Option<Delegator> {
    let validator_bid = get_validator_bid(builder, validator)?;
    validator_bid.delegators().get(&delegator).cloned()
}

fn withdraw_bid(
    builder: &mut InMemoryWasmTestBuilder,
    sender: AccountHash,
    validator: PublicKey,
    amount: U512,
) {
    let auction = builder.get_auction_contract_hash();
    let withdraw_bid_args = runtime_args! {
        auction::ARG_PUBLIC_KEY => validator,
        auction::ARG_AMOUNT => amount,
    };
    let withdraw_bid_request = ExecuteRequestBuilder::contract_call_by_hash(
        sender,
        auction,
        auction::METHOD_WITHDRAW_BID,
        withdraw_bid_args,
    )
    .build();
    builder.exec(withdraw_bid_request).expect_success().commit();
}

fn undelegate(
    builder: &mut InMemoryWasmTestBuilder,
    sender: AccountHash,
    delegator: PublicKey,
    validator: PublicKey,
    amount: U512,
) {
    let auction = builder.get_auction_contract_hash();
    let undelegate_args = runtime_args! {
        auction::ARG_DELEGATOR => delegator,
        auction::ARG_VALIDATOR => validator,
        auction::ARG_AMOUNT => amount,
    };
    let undelegate_request = ExecuteRequestBuilder::contract_call_by_hash(
        sender,
        auction,
        auction::METHOD_UNDELEGATE,
        undelegate_args,
    )
    .build();
    builder.exec(undelegate_request).expect_success().commit();
}

fn get_delegator_staked_amount(
    builder: &mut InMemoryWasmTestBuilder,
    validator: PublicKey,
    delegator: PublicKey,
) -> U512 {
    let bids: Bids = builder.get_bids();
    let validator_bid = bids.get(&validator).expect("should have validator entry");

    let delegator_entry = validator_bid
        .delegators()
        .get(&delegator)
        .unwrap_or_else(|| {
            panic!(
                "should have delegator entry delegator={:?} bid={:?}",
                delegator, validator_bid
            )
        });
    *delegator_entry.staked_amount()
}

#[ignore]
#[test]
fn should_distribute_delegation_rate_zero() {
    const VALIDATOR_1_STAKE: u64 = 1_000_000;
    const DELEGATOR_1_STAKE: u64 = 1_000_000;
    const DELEGATOR_2_STAKE: u64 = 1_000_000;

    const VALIDATOR_1_DELEGATION_RATE: DelegationRate = 0;

    let participant_portion = Ratio::new(U512::one(), U512::from(3));
    let remainders = Ratio::from(U512::zero());

    let system_fund_request = ExecuteRequestBuilder::standard(
        *DEFAULT_ACCOUNT_ADDR,
        CONTRACT_TRANSFER_TO_ACCOUNT,
        runtime_args! {
            ARG_TARGET => *SYSTEM_ADDR,
            ARG_AMOUNT => U512::from(TRANSFER_AMOUNT)
        },
    )
    .build();

    let validator_1_fund_request = ExecuteRequestBuilder::standard(
        *DEFAULT_ACCOUNT_ADDR,
        CONTRACT_TRANSFER_TO_ACCOUNT,
        runtime_args! {
            ARG_TARGET => *VALIDATOR_1_ADDR,
            ARG_AMOUNT => U512::from(TRANSFER_AMOUNT)
        },
    )
    .build();

    let delegator_1_fund_request = ExecuteRequestBuilder::standard(
        *DEFAULT_ACCOUNT_ADDR,
        CONTRACT_TRANSFER_TO_ACCOUNT,
        runtime_args! {
            ARG_TARGET => *DELEGATOR_1_ADDR,
            ARG_AMOUNT => U512::from(TRANSFER_AMOUNT)
        },
    )
    .build();

    let delegator_2_fund_request = ExecuteRequestBuilder::standard(
        *DEFAULT_ACCOUNT_ADDR,
        CONTRACT_TRANSFER_TO_ACCOUNT,
        runtime_args! {
            ARG_TARGET => *DELEGATOR_2_ADDR,
            ARG_AMOUNT => U512::from(TRANSFER_AMOUNT)
        },
    )
    .build();

    let validator_1_add_bid_request = ExecuteRequestBuilder::standard(
        *VALIDATOR_1_ADDR,
        CONTRACT_ADD_BID,
        runtime_args! {
            ARG_AMOUNT => U512::from(VALIDATOR_1_STAKE),
            ARG_DELEGATION_RATE => VALIDATOR_1_DELEGATION_RATE,
            ARG_PUBLIC_KEY => *VALIDATOR_1,
        },
    )
    .build();

    let delegator_1_delegate_request = ExecuteRequestBuilder::standard(
        *DELEGATOR_1_ADDR,
        CONTRACT_DELEGATE,
        runtime_args! {
            ARG_AMOUNT => U512::from(DELEGATOR_1_STAKE),
            ARG_VALIDATOR => *VALIDATOR_1,
            ARG_DELEGATOR => *DELEGATOR_1,
        },
    )
    .build();

    let delegator_2_delegate_request = ExecuteRequestBuilder::standard(
        *DELEGATOR_2_ADDR,
        CONTRACT_DELEGATE,
        runtime_args! {
            ARG_AMOUNT => U512::from(DELEGATOR_2_STAKE),
            ARG_VALIDATOR => *VALIDATOR_1,
            ARG_DELEGATOR => *DELEGATOR_2,
        },
    )
    .build();

    let post_genesis_requests = vec![
        system_fund_request,
        validator_1_fund_request,
        delegator_1_fund_request,
        delegator_2_fund_request,
        validator_1_add_bid_request,
        delegator_1_delegate_request,
        delegator_2_delegate_request,
    ];

    let mut timestamp_millis =
        DEFAULT_GENESIS_TIMESTAMP_MILLIS + DEFAULT_LOCKED_FUNDS_PERIOD_MILLIS;

    let mut builder = InMemoryWasmTestBuilder::default();

    builder.run_genesis(&DEFAULT_RUN_GENESIS_REQUEST);

    // initial token supply
    let initial_supply = builder.total_supply(None);
    let expected_total_reward = *GENESIS_ROUND_SEIGNIORAGE_RATE * initial_supply;
    let expected_total_reward_integer = expected_total_reward.to_integer();

    for request in post_genesis_requests {
        builder.exec(request).commit().expect_success();
    }

    for _ in 0..5 {
        builder.run_auction(timestamp_millis, Vec::new());
        timestamp_millis += TIMESTAMP_MILLIS_INCREMENT;
    }

    let reward_factors: BTreeMap<PublicKey, u64> = {
        let mut tmp = BTreeMap::new();
        tmp.insert(*VALIDATOR_1, BLOCK_REWARD);
        tmp
    };

    let distribute_request = ExecuteRequestBuilder::standard(
        *SYSTEM_ADDR,
        CONTRACT_AUCTION_BIDS,
        runtime_args! {
            ARG_ENTRY_POINT => METHOD_DISTRIBUTE,
            ARG_REWARD_FACTORS => reward_factors
        },
    )
    .build();

    builder.exec(distribute_request).commit().expect_success();

    let validator_1_balance = {
        let vaildator_stake_before = U512::from(VALIDATOR_1_STAKE);
        let validator_stake_after = *get_validator_bid(&mut builder, *VALIDATOR_1)
            .expect("should have validator bid")
            .staked_amount();

        validator_stake_after - vaildator_stake_before
    };

    let expected_validator_1_balance_ratio =
        expected_total_reward * participant_portion + remainders;
    let expected_validator_1_balance = expected_validator_1_balance_ratio.to_integer();
    assert_eq!(
        validator_1_balance, expected_validator_1_balance,
        "rhs {}",
        expected_validator_1_balance_ratio
    );

    let delegator_1_balance = {
        let delegator_stake_before = U512::from(DELEGATOR_1_STAKE);
        let delegator_stake_after =
            get_delegator_staked_amount(&mut builder, *VALIDATOR_1, *DELEGATOR_1);
        delegator_stake_after - delegator_stake_before
    };
    let expected_delegator_1_balance = (expected_total_reward * participant_portion).to_integer();
    assert_eq!(delegator_1_balance, expected_delegator_1_balance);

    let delegator_2_balance = {
        let delegator_stake_before = U512::from(DELEGATOR_2_STAKE);
        let delegator_stake_after =
            get_delegator_staked_amount(&mut builder, *VALIDATOR_1, *DELEGATOR_2);
        delegator_stake_after - delegator_stake_before
    };
    let expected_delegator_2_balance = (expected_total_reward * participant_portion).to_integer();
    assert_eq!(delegator_2_balance, expected_delegator_2_balance);

    let total_payout = validator_1_balance + delegator_1_balance + delegator_2_balance;
    assert_eq!(total_payout, expected_total_reward_integer);

    // Subsequently, there should be no more rewards
    let validator_1_balance = {
        withdraw_bid(
            &mut builder,
            *VALIDATOR_1_ADDR,
            *VALIDATOR_1,
            validator_1_balance + U512::from(VALIDATOR_1_STAKE),
        );
        let validator_1_bid = get_validator_bid(&mut builder, *VALIDATOR_1).unwrap();
        assert!(validator_1_bid.inactive());
        assert!(validator_1_bid.staked_amount().is_zero());
        U512::zero()
    };
    assert_eq!(validator_1_balance, U512::zero());

    let delegator_1_balance = {
        assert!(
            get_delegator_bid(&mut builder, *VALIDATOR_1, *DELEGATOR_1).is_none(),
            "validator withdrawing full stake also removes delegator 1 reinvested funds"
        );
        U512::zero()
    };
    assert_eq!(delegator_1_balance, U512::zero());

    let delegator_2_balance = {
        assert!(
            get_delegator_bid(&mut builder, *VALIDATOR_1, *DELEGATOR_2).is_none(),
            "validator withdrawing full stake also removes delegator 2 reinvested funds"
        );
        U512::zero()
    };
    assert!(delegator_2_balance.is_zero());

    let era_info = {
        let era = builder.get_era();

        let era_info_value = builder
            .query(None, Key::EraInfo(era), &[])
            .expect("should have value");

        era_info_value
            .as_era_info()
            .cloned()
            .expect("should be era info")
    };

    assert!(matches!(
        era_info.select(*VALIDATOR_1).next(),
        Some(SeigniorageAllocation::Validator { validator_public_key, amount })
        if *validator_public_key == *VALIDATOR_1 && *amount == expected_validator_1_balance
    ));

    assert!(matches!(
        era_info.select(*DELEGATOR_1).next(),
        Some(SeigniorageAllocation::Delegator { delegator_public_key, amount, .. })
        if *delegator_public_key == *DELEGATOR_1 && *amount == expected_delegator_1_balance
    ));

    assert!(matches!(
        era_info.select(*DELEGATOR_2).next(),
        Some(SeigniorageAllocation::Delegator { delegator_public_key, amount, .. })
        if *delegator_public_key == *DELEGATOR_2 && *amount == expected_delegator_1_balance
    ));
}

#[ignore]
#[test]
fn should_withdraw_bids_after_distribute() {
    const VALIDATOR_1_STAKE: u64 = 1_000_000;
    const DELEGATOR_1_STAKE: u64 = 1_000_000;
    const DELEGATOR_2_STAKE: u64 = 1_000_000;

    const VALIDATOR_1_DELEGATION_RATE: DelegationRate = 0;

    let participant_portion = Ratio::new(U512::one(), U512::from(3));
    let remainders = Ratio::from(U512::zero());

    let system_fund_request = ExecuteRequestBuilder::standard(
        *DEFAULT_ACCOUNT_ADDR,
        CONTRACT_TRANSFER_TO_ACCOUNT,
        runtime_args! {
            ARG_TARGET => *SYSTEM_ADDR,
            ARG_AMOUNT => U512::from(TRANSFER_AMOUNT)
        },
    )
    .build();

    let validator_1_fund_request = ExecuteRequestBuilder::standard(
        *DEFAULT_ACCOUNT_ADDR,
        CONTRACT_TRANSFER_TO_ACCOUNT,
        runtime_args! {
            ARG_TARGET => *VALIDATOR_1_ADDR,
            ARG_AMOUNT => U512::from(TRANSFER_AMOUNT)
        },
    )
    .build();

    let delegator_1_fund_request = ExecuteRequestBuilder::standard(
        *DEFAULT_ACCOUNT_ADDR,
        CONTRACT_TRANSFER_TO_ACCOUNT,
        runtime_args! {
            ARG_TARGET => *DELEGATOR_1_ADDR,
            ARG_AMOUNT => U512::from(TRANSFER_AMOUNT)
        },
    )
    .build();

    let delegator_2_fund_request = ExecuteRequestBuilder::standard(
        *DEFAULT_ACCOUNT_ADDR,
        CONTRACT_TRANSFER_TO_ACCOUNT,
        runtime_args! {
            ARG_TARGET => *DELEGATOR_2_ADDR,
            ARG_AMOUNT => U512::from(TRANSFER_AMOUNT)
        },
    )
    .build();

    let validator_1_add_bid_request = ExecuteRequestBuilder::standard(
        *VALIDATOR_1_ADDR,
        CONTRACT_ADD_BID,
        runtime_args! {
            ARG_AMOUNT => U512::from(VALIDATOR_1_STAKE),
            ARG_DELEGATION_RATE => VALIDATOR_1_DELEGATION_RATE,
            ARG_PUBLIC_KEY => *VALIDATOR_1,
        },
    )
    .build();

    let delegator_1_delegate_request = ExecuteRequestBuilder::standard(
        *DELEGATOR_1_ADDR,
        CONTRACT_DELEGATE,
        runtime_args! {
            ARG_AMOUNT => U512::from(DELEGATOR_1_STAKE),
            ARG_VALIDATOR => *VALIDATOR_1,
            ARG_DELEGATOR => *DELEGATOR_1,
        },
    )
    .build();

    let delegator_2_delegate_request = ExecuteRequestBuilder::standard(
        *DELEGATOR_2_ADDR,
        CONTRACT_DELEGATE,
        runtime_args! {
            ARG_AMOUNT => U512::from(DELEGATOR_2_STAKE),
            ARG_VALIDATOR => *VALIDATOR_1,
            ARG_DELEGATOR => *DELEGATOR_2,
        },
    )
    .build();

    let post_genesis_requests = vec![
        system_fund_request,
        validator_1_fund_request,
        delegator_1_fund_request,
        delegator_2_fund_request,
        validator_1_add_bid_request,
        delegator_1_delegate_request,
        delegator_2_delegate_request,
    ];

    let mut timestamp_millis =
        DEFAULT_GENESIS_TIMESTAMP_MILLIS + DEFAULT_LOCKED_FUNDS_PERIOD_MILLIS;

    let mut builder = InMemoryWasmTestBuilder::default();

    builder.run_genesis(&DEFAULT_RUN_GENESIS_REQUEST);

    // initial token supply
    let initial_supply = builder.total_supply(None);
    let expected_total_reward = *GENESIS_ROUND_SEIGNIORAGE_RATE * initial_supply;
    let expected_total_reward_integer = expected_total_reward.to_integer();

    for request in post_genesis_requests {
        builder.exec(request).commit().expect_success();
    }

    for _ in 0..5 {
        builder.run_auction(timestamp_millis, Vec::new());
        timestamp_millis += TIMESTAMP_MILLIS_INCREMENT;
    }

    let reward_factors: BTreeMap<PublicKey, u64> = {
        let mut tmp = BTreeMap::new();
        tmp.insert(*VALIDATOR_1, BLOCK_REWARD);
        tmp
    };

    let distribute_request = ExecuteRequestBuilder::standard(
        *SYSTEM_ADDR,
        CONTRACT_AUCTION_BIDS,
        runtime_args! {
            ARG_ENTRY_POINT => METHOD_DISTRIBUTE,
            ARG_REWARD_FACTORS => reward_factors
        },
    )
    .build();

    builder.exec(distribute_request).commit().expect_success();

    let validator_1_balance = {
        let vaildator_stake_before = U512::from(VALIDATOR_1_STAKE);
        let validator_stake_after = *get_validator_bid(&mut builder, *VALIDATOR_1)
            .expect("should have validator bid")
            .staked_amount();

        validator_stake_after - vaildator_stake_before
    };

    let expected_validator_1_balance_ratio =
        expected_total_reward * participant_portion + remainders;
    let expected_validator_1_balance = expected_validator_1_balance_ratio.to_integer();
    assert_eq!(
        validator_1_balance, expected_validator_1_balance,
        "rhs {}",
        expected_validator_1_balance_ratio
    );

    let delegator_1_balance = {
        let delegator_stake_before = U512::from(DELEGATOR_1_STAKE);
        let delegator_stake_after =
            get_delegator_staked_amount(&mut builder, *VALIDATOR_1, *DELEGATOR_1);
        delegator_stake_after - delegator_stake_before
    };
    let expected_delegator_1_balance = (expected_total_reward * participant_portion).to_integer();
    assert_eq!(delegator_1_balance, expected_delegator_1_balance);

    let delegator_2_balance = {
        let delegator_stake_before = U512::from(DELEGATOR_2_STAKE);
        let delegator_stake_after =
            get_delegator_staked_amount(&mut builder, *VALIDATOR_1, *DELEGATOR_2);
        delegator_stake_after - delegator_stake_before
    };
    let expected_delegator_2_balance = (expected_total_reward * participant_portion).to_integer();
    assert_eq!(delegator_2_balance, expected_delegator_2_balance);

    let total_payout = validator_1_balance + delegator_1_balance + delegator_2_balance;
    assert_eq!(total_payout, expected_total_reward_integer);

    let delegator_1_unstaked_amount = {
        assert!(
            get_delegator_bid(&mut builder, *VALIDATOR_1, *DELEGATOR_1).is_some(),
            "delegator 1 should have a stake"
        );
        let undelegate_amount = U512::from(DELEGATOR_1_STAKE) + delegator_1_balance;
        undelegate(
            &mut builder,
            *DELEGATOR_1_ADDR,
            *DELEGATOR_1,
            *VALIDATOR_1,
            undelegate_amount,
        );
        assert!(
            get_delegator_bid(&mut builder, *VALIDATOR_1, *DELEGATOR_1).is_none(),
            "delegator 1 did not unstake full expected amount"
        );
        delegator_1_balance
    };
    assert!(
        !delegator_1_unstaked_amount.is_zero(),
        "should have unstaked more than zero"
    );

    let delegator_2_unstaked_amount = {
        assert!(
            get_delegator_bid(&mut builder, *VALIDATOR_1, *DELEGATOR_2).is_some(),
            "delegator 2 should have a stake"
        );
        let undelegate_amount = U512::from(DELEGATOR_2_STAKE) + delegator_2_balance;
        undelegate(
            &mut builder,
            *DELEGATOR_2_ADDR,
            *DELEGATOR_2,
            *VALIDATOR_1,
            undelegate_amount,
        );
        assert!(
            get_delegator_bid(&mut builder, *VALIDATOR_1, *DELEGATOR_2).is_none(),
            "delegator 2 did not unstake full expected amount"
        );
        delegator_2_balance
    };
    assert!(
        !delegator_2_unstaked_amount.is_zero(),
        "should have unstaked more than zero"
    );

    let validator_1_balance = {
        assert!(
            get_validator_bid(&mut builder, *VALIDATOR_1).is_some(),
            "validator 1 should have a stake"
        );
        let withdraw_bid_amount = validator_1_balance + U512::from(VALIDATOR_1_STAKE);
        withdraw_bid(
            &mut builder,
            *VALIDATOR_1_ADDR,
            *VALIDATOR_1,
            withdraw_bid_amount,
        );

        let bid = get_validator_bid(&mut builder, *VALIDATOR_1).unwrap();
        assert!(bid.inactive());
        assert!(bid.staked_amount().is_zero());

        withdraw_bid_amount
    };
    assert!(!validator_1_balance.is_zero());

    let era_info = {
        let era = builder.get_era();

        let era_info_value = builder
            .query(None, Key::EraInfo(era), &[])
            .expect("should have value");

        era_info_value
            .as_era_info()
            .cloned()
            .expect("should be era info")
    };

    assert!(matches!(
        era_info.select(*VALIDATOR_1).next(),
        Some(SeigniorageAllocation::Validator { validator_public_key, amount })
        if *validator_public_key == *VALIDATOR_1 && *amount == expected_validator_1_balance
    ));

    assert!(matches!(
        era_info.select(*DELEGATOR_1).next(),
        Some(SeigniorageAllocation::Delegator { delegator_public_key, amount, .. })
        if *delegator_public_key == *DELEGATOR_1 && *amount == expected_delegator_1_balance
    ));

    assert!(matches!(
        era_info.select(*DELEGATOR_2).next(),
        Some(SeigniorageAllocation::Delegator { delegator_public_key, amount, .. })
        if *delegator_public_key == *DELEGATOR_2 && *amount == expected_delegator_1_balance
    ));
}

#[ignore]
#[test]
fn should_distribute_rewards_after_restaking_delegated_funds() {
    const VALIDATOR_1_STAKE: u64 = 1_000_000;
    const DELEGATOR_1_STAKE: u64 = 1_000_000;
    const DELEGATOR_2_STAKE: u64 = 1_000_000;

    const VALIDATOR_1_DELEGATION_RATE: DelegationRate = 0;

    let participant_portion = Ratio::new(U512::one(), U512::from(3));
    let remainders = Ratio::from(U512::zero());

    let system_fund_request = ExecuteRequestBuilder::standard(
        *DEFAULT_ACCOUNT_ADDR,
        CONTRACT_TRANSFER_TO_ACCOUNT,
        runtime_args! {
            ARG_TARGET => *SYSTEM_ADDR,
            ARG_AMOUNT => U512::from(TRANSFER_AMOUNT)
        },
    )
    .build();

    let validator_1_fund_request = ExecuteRequestBuilder::standard(
        *DEFAULT_ACCOUNT_ADDR,
        CONTRACT_TRANSFER_TO_ACCOUNT,
        runtime_args! {
            ARG_TARGET => *VALIDATOR_1_ADDR,
            ARG_AMOUNT => U512::from(TRANSFER_AMOUNT)
        },
    )
    .build();

    let delegator_1_fund_request = ExecuteRequestBuilder::standard(
        *DEFAULT_ACCOUNT_ADDR,
        CONTRACT_TRANSFER_TO_ACCOUNT,
        runtime_args! {
            ARG_TARGET => *DELEGATOR_1_ADDR,
            ARG_AMOUNT => U512::from(TRANSFER_AMOUNT)
        },
    )
    .build();

    let delegator_2_fund_request = ExecuteRequestBuilder::standard(
        *DEFAULT_ACCOUNT_ADDR,
        CONTRACT_TRANSFER_TO_ACCOUNT,
        runtime_args! {
            ARG_TARGET => *DELEGATOR_2_ADDR,
            ARG_AMOUNT => U512::from(TRANSFER_AMOUNT)
        },
    )
    .build();

    let validator_1_add_bid_request = ExecuteRequestBuilder::standard(
        *VALIDATOR_1_ADDR,
        CONTRACT_ADD_BID,
        runtime_args! {
            ARG_AMOUNT => U512::from(VALIDATOR_1_STAKE),
            ARG_DELEGATION_RATE => VALIDATOR_1_DELEGATION_RATE,
            ARG_PUBLIC_KEY => *VALIDATOR_1,
        },
    )
    .build();

    let delegator_1_delegate_request = ExecuteRequestBuilder::standard(
        *DELEGATOR_1_ADDR,
        CONTRACT_DELEGATE,
        runtime_args! {
            ARG_AMOUNT => U512::from(DELEGATOR_1_STAKE),
            ARG_VALIDATOR => *VALIDATOR_1,
            ARG_DELEGATOR => *DELEGATOR_1,
        },
    )
    .build();

    let delegator_2_delegate_request = ExecuteRequestBuilder::standard(
        *DELEGATOR_2_ADDR,
        CONTRACT_DELEGATE,
        runtime_args! {
            ARG_AMOUNT => U512::from(DELEGATOR_2_STAKE),
            ARG_VALIDATOR => *VALIDATOR_1,
            ARG_DELEGATOR => *DELEGATOR_2,
        },
    )
    .build();

    let post_genesis_requests = vec![
        system_fund_request,
        validator_1_fund_request,
        delegator_1_fund_request,
        delegator_2_fund_request,
        validator_1_add_bid_request,
        delegator_1_delegate_request,
        delegator_2_delegate_request,
    ];

    let mut timestamp_millis =
        DEFAULT_GENESIS_TIMESTAMP_MILLIS + DEFAULT_LOCKED_FUNDS_PERIOD_MILLIS;

    let mut builder = InMemoryWasmTestBuilder::default();

    builder.run_genesis(&DEFAULT_RUN_GENESIS_REQUEST);

    // initial token supply
    let initial_supply = builder.total_supply(None);
    let expected_total_reward_1 = *GENESIS_ROUND_SEIGNIORAGE_RATE * initial_supply;
    let expected_total_reward_1_integer = expected_total_reward_1.to_integer();

    for request in post_genesis_requests {
        builder.exec(request).commit().expect_success();
    }

    for _ in 0..5 {
        builder.run_auction(timestamp_millis, Vec::new());
        timestamp_millis += TIMESTAMP_MILLIS_INCREMENT;
    }

    let reward_factors: BTreeMap<PublicKey, u64> = {
        let mut tmp = BTreeMap::new();
        tmp.insert(*VALIDATOR_1, BLOCK_REWARD);
        tmp
    };

    let distribute_request_1 = ExecuteRequestBuilder::standard(
        *SYSTEM_ADDR,
        CONTRACT_AUCTION_BIDS,
        runtime_args! {
            ARG_ENTRY_POINT => METHOD_DISTRIBUTE,
            ARG_REWARD_FACTORS => reward_factors.clone(),
        },
    )
    .build();

    builder.exec(distribute_request_1).commit().expect_success();

    let validator_1_staked_amount_1 = *get_validator_bid(&mut builder, *VALIDATOR_1)
        .expect("should have validator bid")
        .staked_amount();
    let delegator_1_staked_amount_1 =
        get_delegator_staked_amount(&mut builder, *VALIDATOR_1, *DELEGATOR_1);
    let delegator_2_staked_amount_1 =
        get_delegator_staked_amount(&mut builder, *VALIDATOR_1, *DELEGATOR_2);

    let validator_1_updated_stake_1 = {
        let validator_stake_before = U512::from(VALIDATOR_1_STAKE);
        let validator_stake_after = validator_1_staked_amount_1;

        validator_stake_after - validator_stake_before
    };

    let expected_validator_1_balance_ratio_1 =
        expected_total_reward_1 * participant_portion + remainders;
    let expected_validator_1_payout_1 = expected_validator_1_balance_ratio_1.to_integer();
    assert_eq!(
        validator_1_updated_stake_1, expected_validator_1_payout_1,
        "rhs {}",
        expected_validator_1_balance_ratio_1
    );

    let delegator_1_updated_stake_1 = {
        let delegator_stake_before = U512::from(DELEGATOR_1_STAKE);
        let delegator_stake_after = delegator_1_staked_amount_1;

        delegator_stake_after - delegator_stake_before
    };
    let expected_delegator_1_payout_1 =
        (expected_total_reward_1 * participant_portion).to_integer();
    assert_eq!(delegator_1_updated_stake_1, expected_delegator_1_payout_1);

    let delegator_2_updated_stake_1 = {
        let delegator_stake_before = U512::from(DELEGATOR_2_STAKE);
        let delegator_stake_after = delegator_2_staked_amount_1;
        delegator_stake_after - delegator_stake_before
    };
    let expected_delegator_2_payout_1 =
        (expected_total_reward_1 * participant_portion).to_integer();
    assert_eq!(delegator_2_updated_stake_1, expected_delegator_2_payout_1);

    let total_payout_1 =
        validator_1_updated_stake_1 + delegator_1_updated_stake_1 + delegator_2_updated_stake_1;
    assert_eq!(total_payout_1, expected_total_reward_1_integer);

    let era_info_1 = {
        let era = builder.get_era();

        let era_info_value = builder
            .query(None, Key::EraInfo(era), &[])
            .expect("should have value");

        era_info_value
            .as_era_info()
            .cloned()
            .expect("should be era info")
    };

    assert!(matches!(
        era_info_1.select(*VALIDATOR_1).next(),
        Some(SeigniorageAllocation::Validator { validator_public_key, amount })
        if *validator_public_key == *VALIDATOR_1 && *amount == expected_validator_1_payout_1
    ));

    assert!(matches!(
        era_info_1.select(*DELEGATOR_1).next(),
        Some(SeigniorageAllocation::Delegator { delegator_public_key, amount, .. })
        if *delegator_public_key == *DELEGATOR_1 && *amount == expected_delegator_1_payout_1
    ));

    assert!(matches!(
        era_info_1.select(*DELEGATOR_2).next(),
        Some(SeigniorageAllocation::Delegator { delegator_public_key, amount, .. })
        if *delegator_public_key == *DELEGATOR_2 && *amount == expected_delegator_2_payout_1
    ));

    // Next round of rewards
    for _ in 0..5 {
        builder.run_auction(timestamp_millis, Vec::new());
        timestamp_millis += TIMESTAMP_MILLIS_INCREMENT;
    }

    let total_supply_2 = builder.total_supply(None);
    assert!(total_supply_2 > initial_supply);

    let distribute_request_2 = ExecuteRequestBuilder::standard(
        *SYSTEM_ADDR,
        CONTRACT_AUCTION_BIDS,
        runtime_args! {
            ARG_ENTRY_POINT => METHOD_DISTRIBUTE,
            ARG_REWARD_FACTORS => reward_factors,
        },
    )
    .build();

    builder.exec(distribute_request_2).commit().expect_success();

    let expected_total_reward_2 = *GENESIS_ROUND_SEIGNIORAGE_RATE * total_supply_2;

    let expected_total_reward_2_integer = expected_total_reward_2.to_integer();

    let validator_1_staked_amount_2 = *get_validator_bid(&mut builder, *VALIDATOR_1)
        .expect("should have validator bid")
        .staked_amount();
    let delegator_1_staked_amount_2 =
        get_delegator_staked_amount(&mut builder, *VALIDATOR_1, *DELEGATOR_1);
    let delegator_2_staked_amount_2 =
        get_delegator_staked_amount(&mut builder, *VALIDATOR_1, *DELEGATOR_2);

    let validator_1_updated_stake_2 = {
        let validator_stake_before = validator_1_staked_amount_1;
        let validator_stake_after = validator_1_staked_amount_2;
        validator_stake_after - validator_stake_before
    };

    let delegator_1_updated_stake_2 = {
        let delegator_stake_before = delegator_1_staked_amount_1;
        let delegator_stake_after = delegator_1_staked_amount_2;

        delegator_stake_after - delegator_stake_before
    };
    let expected_delegator_1_payout_2 =
        (expected_total_reward_2 * participant_portion).to_integer();
    assert_eq!(delegator_1_updated_stake_2, expected_delegator_1_payout_2);

    let delegator_2_updated_stake_2 = {
        let delegator_stake_before = delegator_2_staked_amount_1;
        let delegator_stake_after = delegator_2_staked_amount_2;
        delegator_stake_after - delegator_stake_before
    };
    let expected_delegator_2_payout_2 =
        (expected_total_reward_2 * participant_portion).to_integer();
    assert_eq!(delegator_2_updated_stake_2, expected_delegator_2_payout_2);

    // Ensure that paying out next set of rewards gives higher payouts than previous time.
    assert!(validator_1_updated_stake_2 > validator_1_updated_stake_1);
    assert!(delegator_1_updated_stake_2 > delegator_1_updated_stake_1);
    assert!(delegator_2_updated_stake_2 > delegator_2_updated_stake_1);

    let total_payout_2 =
        validator_1_updated_stake_2 + delegator_1_updated_stake_2 + delegator_2_updated_stake_2;
    assert_eq!(total_payout_2, expected_total_reward_2_integer);
    assert!(total_payout_2 > total_payout_1);

    let era_info_2 = {
        let era = builder.get_era();

        let era_info_value = builder
            .query(None, Key::EraInfo(era), &[])
            .expect("should have value");

        era_info_value
            .as_era_info()
            .cloned()
            .expect("should be era info")
    };
    assert_ne!(era_info_2, era_info_1);

    let expected_validator_1_balance_ratio_2 =
        expected_total_reward_2 * participant_portion + remainders;

    assert!(expected_validator_1_balance_ratio_2 > expected_validator_1_balance_ratio_1);

    let expected_validator_1_payout_2 = expected_validator_1_balance_ratio_2.to_integer();

    assert!(matches!(
        era_info_2.select(*VALIDATOR_1).next(),
        Some(SeigniorageAllocation::Validator { validator_public_key, amount, .. })
        if *validator_public_key == *VALIDATOR_1 && *amount == expected_validator_1_payout_2
    ));

    assert!(matches!(
        era_info_2.select(*DELEGATOR_1).next(),
        Some(SeigniorageAllocation::Delegator { delegator_public_key, amount, .. })
        if *delegator_public_key == *DELEGATOR_1 && *amount == expected_delegator_1_payout_2
    ));

    assert!(matches!(
        era_info_2.select(*DELEGATOR_2).next(),
        Some(SeigniorageAllocation::Delegator { delegator_public_key, amount, .. })
        if *delegator_public_key == *DELEGATOR_2 && *amount == expected_delegator_2_payout_2
    ));

    // Withdraw delegator rewards
    let delegator_1_rewards = delegator_1_updated_stake_1 + delegator_1_updated_stake_2;
    assert!(delegator_1_rewards > U512::from(DELEGATOR_1_STAKE));
    undelegate(
        &mut builder,
        *DELEGATOR_1_ADDR,
        *DELEGATOR_1,
        *VALIDATOR_1,
        delegator_1_rewards,
    );
    let remaining_delegator_1_bid = get_delegator_bid(&mut builder, *VALIDATOR_1, *DELEGATOR_1)
        .expect("should have delegator bid");
    assert_eq!(
        *remaining_delegator_1_bid.staked_amount(),
        U512::from(DELEGATOR_1_STAKE)
    );

    let delegator_2_rewards = delegator_2_updated_stake_1 + delegator_2_updated_stake_2;
    assert!(delegator_2_rewards > U512::from(DELEGATOR_2_STAKE));
    undelegate(
        &mut builder,
        *DELEGATOR_2_ADDR,
        *DELEGATOR_2,
        *VALIDATOR_1,
        delegator_2_rewards,
    );
    let remaining_delegator_2_bid = get_delegator_bid(&mut builder, *VALIDATOR_1, *DELEGATOR_2)
        .expect("should have delegator bid");
    assert_eq!(
        *remaining_delegator_2_bid.staked_amount(),
        U512::from(DELEGATOR_2_STAKE)
    );

    // Withdraw validator rewards
    let validator_1_rewards = validator_1_updated_stake_1 + validator_1_updated_stake_2;
    assert!(validator_1_rewards > U512::from(VALIDATOR_1_STAKE));
    withdraw_bid(
        &mut builder,
        *VALIDATOR_1_ADDR,
        *VALIDATOR_1,
        validator_1_rewards,
    );
    let remaining_validator_1_bid =
        get_validator_bid(&mut builder, *VALIDATOR_1).expect("should have validator bid");
    assert_eq!(
        *remaining_validator_1_bid.staked_amount(),
        U512::from(VALIDATOR_1_STAKE)
    );
}

#[ignore]
#[test]
fn should_distribute_reinvested_rewards_by_different_factor() {
    const VALIDATOR_1_STAKE: u64 = 4_000_000;
    const VALIDATOR_2_STAKE: u64 = 2_000_000;
    const VALIDATOR_3_STAKE: u64 = 1_000_000;

    const DELEGATION_RATE: DelegationRate = DELEGATION_RATE_DENOMINATOR;

    const VALIDATOR_1_REWARD_FACTOR_1: u64 = 333333333334;
    const VALIDATOR_2_REWARD_FACTOR_1: u64 = 333333333333;
    const VALIDATOR_3_REWARD_FACTOR_1: u64 = 333333333333;

    const VALIDATOR_1_REWARD_FACTOR_2: u64 = 333333333333;
    const VALIDATOR_2_REWARD_FACTOR_2: u64 = 333333333333;
    const VALIDATOR_3_REWARD_FACTOR_2: u64 = 333333333334;

    let one_third = Ratio::new(U512::one(), U512::from(3));

    let system_fund_request = ExecuteRequestBuilder::standard(
        *DEFAULT_ACCOUNT_ADDR,
        CONTRACT_TRANSFER_TO_ACCOUNT,
        runtime_args! {
            ARG_TARGET => *SYSTEM_ADDR,
            ARG_AMOUNT => U512::from(TRANSFER_AMOUNT)
        },
    )
    .build();

    let validator_1_fund_request = ExecuteRequestBuilder::standard(
        *DEFAULT_ACCOUNT_ADDR,
        CONTRACT_TRANSFER_TO_ACCOUNT,
        runtime_args! {
            ARG_TARGET => *VALIDATOR_1_ADDR,
            ARG_AMOUNT => U512::from(TRANSFER_AMOUNT)
        },
    )
    .build();

    let validator_2_fund_request = ExecuteRequestBuilder::standard(
        *DEFAULT_ACCOUNT_ADDR,
        CONTRACT_TRANSFER_TO_ACCOUNT,
        runtime_args! {
            ARG_TARGET => *VALIDATOR_2_ADDR,
            ARG_AMOUNT => U512::from(TRANSFER_AMOUNT)
        },
    )
    .build();

    let validator_3_fund_request = ExecuteRequestBuilder::standard(
        *DEFAULT_ACCOUNT_ADDR,
        CONTRACT_TRANSFER_TO_ACCOUNT,
        runtime_args! {
            ARG_TARGET => *VALIDATOR_3_ADDR,
            ARG_AMOUNT => U512::from(TRANSFER_AMOUNT)
        },
    )
    .build();

    let validator_1_add_bid_request = ExecuteRequestBuilder::standard(
        *VALIDATOR_1_ADDR,
        CONTRACT_ADD_BID,
        runtime_args! {
            ARG_AMOUNT => U512::from(VALIDATOR_1_STAKE),
            ARG_DELEGATION_RATE => DELEGATION_RATE,
            ARG_PUBLIC_KEY => *VALIDATOR_1,
        },
    )
    .build();

    let validator_2_add_bid_request = ExecuteRequestBuilder::standard(
        *VALIDATOR_2_ADDR,
        CONTRACT_ADD_BID,
        runtime_args! {
            ARG_AMOUNT => U512::from(VALIDATOR_2_STAKE),
            ARG_DELEGATION_RATE => DELEGATION_RATE,
            ARG_PUBLIC_KEY => *VALIDATOR_2,
        },
    )
    .build();

    let validator_3_add_bid_request = ExecuteRequestBuilder::standard(
        *VALIDATOR_3_ADDR,
        CONTRACT_ADD_BID,
        runtime_args! {
            ARG_AMOUNT => U512::from(VALIDATOR_3_STAKE),
            ARG_DELEGATION_RATE => DELEGATION_RATE,
            ARG_PUBLIC_KEY => *VALIDATOR_3,
        },
    )
    .build();

    let post_genesis_requests = vec![
        system_fund_request,
        validator_1_fund_request,
        validator_2_fund_request,
        validator_3_fund_request,
        validator_1_add_bid_request,
        validator_2_add_bid_request,
        validator_3_add_bid_request,
    ];

    let mut timestamp_millis =
        DEFAULT_GENESIS_TIMESTAMP_MILLIS + DEFAULT_LOCKED_FUNDS_PERIOD_MILLIS;

    let mut builder = InMemoryWasmTestBuilder::default();

    builder.run_genesis(&DEFAULT_RUN_GENESIS_REQUEST);

    // initial token supply
    let initial_supply = builder.total_supply(None);
    let expected_total_reward_1 = *GENESIS_ROUND_SEIGNIORAGE_RATE * initial_supply;
    let expected_total_reward_1_integer = expected_total_reward_1.to_integer();

    for request in post_genesis_requests {
        builder.exec(request).commit().expect_success();
    }

    for _ in 0..5 {
        builder.run_auction(timestamp_millis, Vec::new());
        timestamp_millis += TIMESTAMP_MILLIS_INCREMENT;
    }

    let reward_factors_1: BTreeMap<PublicKey, u64> = {
        let mut tmp = BTreeMap::new();
        tmp.insert(*VALIDATOR_1, VALIDATOR_1_REWARD_FACTOR_1);
        tmp.insert(*VALIDATOR_2, VALIDATOR_2_REWARD_FACTOR_1);
        tmp.insert(*VALIDATOR_3, VALIDATOR_3_REWARD_FACTOR_1);
        tmp
    };

    let distribute_request_1 = ExecuteRequestBuilder::standard(
        *SYSTEM_ADDR,
        CONTRACT_AUCTION_BIDS,
        runtime_args! {
            ARG_ENTRY_POINT => METHOD_DISTRIBUTE,
            ARG_REWARD_FACTORS => reward_factors_1,
        },
    )
    .build();

    builder.exec(distribute_request_1).commit().expect_success();

    let validator_1_staked_amount_1 = *get_validator_bid(&mut builder, *VALIDATOR_1)
        .expect("should have validator bid")
        .staked_amount();

    let validator_2_staked_amount_1 = *get_validator_bid(&mut builder, *VALIDATOR_2)
        .expect("should have validator bid")
        .staked_amount();

    let validator_3_staked_amount_1 = *get_validator_bid(&mut builder, *VALIDATOR_3)
        .expect("should have validator bid")
        .staked_amount();

    let validator_1_updated_stake_1 = {
        let validator_stake_before = U512::from(VALIDATOR_1_STAKE);
        let validator_stake_after = validator_1_staked_amount_1;
        validator_stake_after - validator_stake_before
    };
    let expected_validator_1_payout = (expected_total_reward_1 * one_third).to_integer();
    assert_eq!(validator_1_updated_stake_1, expected_validator_1_payout);

    let rounded_amount = U512::one();

    let validator_2_updated_stake_1 = {
        let validator_stake_before = U512::from(VALIDATOR_2_STAKE);
        let validator_stake_after = validator_2_staked_amount_1;
        validator_stake_after - validator_stake_before
    };
    let expected_validator_2_payout_1 =
        (expected_total_reward_1 * one_third - rounded_amount).to_integer();
    assert_eq!(validator_2_updated_stake_1, expected_validator_2_payout_1);

    let validator_3_updated_stake_1 = {
        let validator_stake_before = U512::from(VALIDATOR_3_STAKE);
        let validator_stake_after = validator_3_staked_amount_1;
        validator_stake_after - validator_stake_before
    };
    let expected_validator_3_payout_1 =
        (expected_total_reward_1 * one_third - rounded_amount).to_integer();
    assert_eq!(validator_3_updated_stake_1, expected_validator_3_payout_1);

    let total_payout =
        validator_1_updated_stake_1 + validator_2_updated_stake_1 + expected_validator_3_payout_1;
    let rounded_amount = U512::from(2);
    assert_eq!(
        total_payout,
        expected_total_reward_1_integer - rounded_amount
    );

    let era_info_1 = {
        let era = builder.get_era();

        let era_info_value = builder
            .query(None, Key::EraInfo(era), &[])
            .expect("should have value");

        era_info_value
            .as_era_info()
            .cloned()
            .expect("should be era info")
    };

    assert!(matches!(
        era_info_1.select(*VALIDATOR_1).next(),
        Some(SeigniorageAllocation::Validator { validator_public_key, amount })
        if *validator_public_key == *VALIDATOR_1 && *amount == expected_validator_1_payout
    ));

    assert!(matches!(
        era_info_1.select(*VALIDATOR_2).next(),
        Some(SeigniorageAllocation::Validator { validator_public_key, amount })
        if *validator_public_key == *VALIDATOR_2 && *amount == expected_validator_2_payout_1
    ));

    assert!(matches!(
        era_info_1.select(*VALIDATOR_3).next(),
        Some(SeigniorageAllocation::Validator { validator_public_key, amount })
        if *validator_public_key == *VALIDATOR_3 && *amount == expected_validator_3_payout_1
    ));

    // New rewards

    for _ in 0..5 {
        builder.run_auction(timestamp_millis, Vec::new());
        timestamp_millis += TIMESTAMP_MILLIS_INCREMENT;
    }

    let total_supply_2 = builder.total_supply(None);
    assert!(total_supply_2 > initial_supply);

    let reward_factors_2 = {
        let mut tmp = BTreeMap::new();
        tmp.insert(*VALIDATOR_1, VALIDATOR_1_REWARD_FACTOR_2);
        tmp.insert(*VALIDATOR_2, VALIDATOR_2_REWARD_FACTOR_2);
        tmp.insert(*VALIDATOR_3, VALIDATOR_3_REWARD_FACTOR_2);
        tmp
    };

    let distribute_request_2 = ExecuteRequestBuilder::standard(
        *SYSTEM_ADDR,
        CONTRACT_AUCTION_BIDS,
        runtime_args! {
            ARG_ENTRY_POINT => METHOD_DISTRIBUTE,
            ARG_REWARD_FACTORS => reward_factors_2,
        },
    )
    .build();

    builder.exec(distribute_request_2).commit().expect_success();

    let expected_total_reward_2 = *GENESIS_ROUND_SEIGNIORAGE_RATE * total_supply_2;
    assert!(expected_total_reward_2 > expected_total_reward_1);
    let expected_total_reward_2_integer = expected_total_reward_2.to_integer();

    let validator_1_staked_amount_2 = *get_validator_bid(&mut builder, *VALIDATOR_1)
        .expect("should have validator bid")
        .staked_amount();

    let validator_2_staked_amount_2 = *get_validator_bid(&mut builder, *VALIDATOR_2)
        .expect("should have validator bid")
        .staked_amount();

    let validator_3_staked_amount_2 = *get_validator_bid(&mut builder, *VALIDATOR_3)
        .expect("should have validator bid")
        .staked_amount();

    let rounded_amount = U512::one();

    let validator_1_updated_stake_2 = {
        let validator_stake_before = validator_1_staked_amount_1;
        let validator_stake_after = validator_1_staked_amount_2;
        validator_stake_after - validator_stake_before
    };
    assert!(validator_1_updated_stake_2 > validator_1_updated_stake_1);

    let expected_validator_1_payout_2 =
        (expected_total_reward_2 * one_third - rounded_amount).to_integer();
    assert_eq!(validator_1_updated_stake_2, expected_validator_1_payout_2);

    let validator_2_updated_stake_2 = {
        let validator_stake_before = validator_2_staked_amount_1;
        let validator_stake_after = validator_2_staked_amount_2;
        validator_stake_after - validator_stake_before
    };
    assert!(validator_2_updated_stake_2 > validator_2_updated_stake_1);

    let expected_validator_2_payout_2 =
        (expected_total_reward_2 * one_third - rounded_amount).to_integer();
    assert_eq!(validator_2_updated_stake_2, expected_validator_2_payout_2);

    let validator_3_updated_stake_2 = {
        let validator_stake_before = validator_3_staked_amount_1;
        let validator_stake_after = validator_3_staked_amount_2;
        validator_stake_after - validator_stake_before
    };
    let expected_validator_3_payout_2 = (expected_total_reward_2 * one_third).to_integer();
    assert_eq!(validator_3_updated_stake_2, expected_validator_3_payout_2);
    assert!(validator_3_updated_stake_2 > validator_3_updated_stake_1);

    assert!(validator_1_updated_stake_2 > validator_1_updated_stake_1);
    assert!(validator_2_updated_stake_2 > validator_2_updated_stake_1);
    assert!(validator_3_updated_stake_2 > validator_3_updated_stake_1);

    let total_payout_2 =
        validator_1_updated_stake_2 + validator_2_updated_stake_2 + expected_validator_3_payout_2;
    let rounded_amount = U512::from(2);
    assert_eq!(
        total_payout_2,
        expected_total_reward_2_integer - rounded_amount
    );

    let era_info_2 = {
        let era = builder.get_era();

        let era_info_value = builder
            .query(None, Key::EraInfo(era), &[])
            .expect("should have value");

        era_info_value
            .as_era_info()
            .cloned()
            .expect("should be era info")
    };

    assert_ne!(era_info_1, era_info_2);

    assert!(matches!(
        era_info_2.select(*VALIDATOR_1).next(),
        Some(SeigniorageAllocation::Validator { validator_public_key, amount })
        if *validator_public_key == *VALIDATOR_1 && *amount == expected_validator_1_payout_2
    ));

    assert!(matches!(
        era_info_2.select(*VALIDATOR_2).next(),
        Some(SeigniorageAllocation::Validator { validator_public_key, amount })
        if *validator_public_key == *VALIDATOR_2 && *amount == expected_validator_2_payout_2
    ));

    assert!(matches!(
        era_info_2.select(*VALIDATOR_3).next(),
        Some(SeigniorageAllocation::Validator { validator_public_key, amount })
        if *validator_public_key == *VALIDATOR_3 && *amount == expected_validator_3_payout_2
    ));

    // Ensure validators can withdraw their reinvested rewards
    let validator_1_reward = validator_1_updated_stake_1 + validator_1_updated_stake_2;
    assert!(validator_1_reward > U512::from(VALIDATOR_1_STAKE));
    withdraw_bid(
        &mut builder,
        *VALIDATOR_1_ADDR,
        *VALIDATOR_1,
        validator_1_reward,
    );
    let remaining_validator_1_bid =
        get_validator_bid(&mut builder, *VALIDATOR_1).expect("should have validator bid");
    assert_eq!(
        *remaining_validator_1_bid.staked_amount(),
        U512::from(VALIDATOR_1_STAKE)
    );

    let validator_2_reward = validator_2_updated_stake_1 + validator_2_updated_stake_2;
    assert!(validator_2_reward > U512::from(VALIDATOR_2_STAKE));
    withdraw_bid(
        &mut builder,
        *VALIDATOR_2_ADDR,
        *VALIDATOR_2,
        validator_2_reward,
    );
    let remaining_validator_2_bid =
        get_validator_bid(&mut builder, *VALIDATOR_2).expect("should have validator bid");
    assert_eq!(
        *remaining_validator_2_bid.staked_amount(),
        U512::from(VALIDATOR_2_STAKE)
    );

    let validator_3_reward = validator_3_updated_stake_1 + validator_3_updated_stake_2;
    assert!(validator_3_reward > U512::from(VALIDATOR_3_STAKE));
    withdraw_bid(
        &mut builder,
        *VALIDATOR_3_ADDR,
        *VALIDATOR_3,
        validator_3_reward,
    );
    let remaining_validator_3_bid =
        get_validator_bid(&mut builder, *VALIDATOR_3).expect("should have validator bid");
    assert_eq!(
        *remaining_validator_3_bid.staked_amount(),
        U512::from(VALIDATOR_3_STAKE)
    );
}

#[ignore]
#[test]
fn should_distribute_delegation_rate_half() {
    const VALIDATOR_1_STAKE: u64 = 1_000_000;
    const DELEGATOR_1_STAKE: u64 = 1_000_000;
    const DELEGATOR_2_STAKE: u64 = 1_000_000;

    const VALIDATOR_1_DELEGATION_RATE: DelegationRate = DELEGATION_RATE_DENOMINATOR / 2;

    // Validator share
    let validator_share = Ratio::new(U512::from(2), U512::from(3));
    let remainders = Ratio::from(U512::from(2));
    let rounded_amount = U512::from(2);

    // Delegator shares
    let delegator_shares = Ratio::new(U512::one(), U512::from(6));

    let system_fund_request = ExecuteRequestBuilder::standard(
        *DEFAULT_ACCOUNT_ADDR,
        CONTRACT_TRANSFER_TO_ACCOUNT,
        runtime_args! {
            ARG_TARGET => *SYSTEM_ADDR,
            ARG_AMOUNT => U512::from(TRANSFER_AMOUNT)
        },
    )
    .build();

    let validator_1_fund_request = ExecuteRequestBuilder::standard(
        *DEFAULT_ACCOUNT_ADDR,
        CONTRACT_TRANSFER_TO_ACCOUNT,
        runtime_args! {
            ARG_TARGET => *VALIDATOR_1_ADDR,
            ARG_AMOUNT => U512::from(TRANSFER_AMOUNT)
        },
    )
    .build();

    let delegator_1_fund_request = ExecuteRequestBuilder::standard(
        *DEFAULT_ACCOUNT_ADDR,
        CONTRACT_TRANSFER_TO_ACCOUNT,
        runtime_args! {
            ARG_TARGET => *DELEGATOR_1_ADDR,
            ARG_AMOUNT => U512::from(TRANSFER_AMOUNT)
        },
    )
    .build();

    let delegator_2_fund_request = ExecuteRequestBuilder::standard(
        *DEFAULT_ACCOUNT_ADDR,
        CONTRACT_TRANSFER_TO_ACCOUNT,
        runtime_args! {
            ARG_TARGET => *DELEGATOR_2_ADDR,
            ARG_AMOUNT => U512::from(TRANSFER_AMOUNT)
        },
    )
    .build();

    let validator_1_add_bid_request = ExecuteRequestBuilder::standard(
        *VALIDATOR_1_ADDR,
        CONTRACT_ADD_BID,
        runtime_args! {
            ARG_AMOUNT => U512::from(VALIDATOR_1_STAKE),
<<<<<<< HEAD
            ARG_DELEGATION_RATE => VALIDATOR_1_DELGATION_RATE,
            ARG_PUBLIC_KEY => *VALIDATOR_1,
=======
            ARG_DELEGATION_RATE => VALIDATOR_1_DELEGATION_RATE,
            ARG_PUBLIC_KEY => VALIDATOR_1.clone(),
>>>>>>> d35ae61c
        },
    )
    .build();

    let delegator_1_delegate_request = ExecuteRequestBuilder::standard(
        *DELEGATOR_1_ADDR,
        CONTRACT_DELEGATE,
        runtime_args! {
            ARG_AMOUNT => U512::from(DELEGATOR_1_STAKE),
            ARG_VALIDATOR => *VALIDATOR_1,
            ARG_DELEGATOR => *DELEGATOR_1,
        },
    )
    .build();

    let delegator_2_delegate_request = ExecuteRequestBuilder::standard(
        *DELEGATOR_2_ADDR,
        CONTRACT_DELEGATE,
        runtime_args! {
            ARG_AMOUNT => U512::from(DELEGATOR_2_STAKE),
            ARG_VALIDATOR => *VALIDATOR_1,
            ARG_DELEGATOR => *DELEGATOR_2,
        },
    )
    .build();

    let post_genesis_requests = vec![
        system_fund_request,
        validator_1_fund_request,
        delegator_1_fund_request,
        delegator_2_fund_request,
        validator_1_add_bid_request,
        delegator_1_delegate_request,
        delegator_2_delegate_request,
    ];

    let mut timestamp_millis =
        DEFAULT_GENESIS_TIMESTAMP_MILLIS + DEFAULT_LOCKED_FUNDS_PERIOD_MILLIS;

    let mut builder = InMemoryWasmTestBuilder::default();

    builder.run_genesis(&DEFAULT_RUN_GENESIS_REQUEST);

    // initial token supply
    let initial_supply = builder.total_supply(None);
    let expected_total_reward = *GENESIS_ROUND_SEIGNIORAGE_RATE * initial_supply;
    let expected_total_reward_integer = expected_total_reward.to_integer();

    for request in post_genesis_requests {
        builder.exec(request).commit().expect_success();
    }

    for _ in 0..5 {
        builder.run_auction(timestamp_millis, Vec::new());
        timestamp_millis += TIMESTAMP_MILLIS_INCREMENT;
    }

    let reward_factors: BTreeMap<PublicKey, u64> = {
        let mut tmp = BTreeMap::new();
        tmp.insert(*VALIDATOR_1, BLOCK_REWARD);
        tmp
    };

    let distribute_request = ExecuteRequestBuilder::standard(
        *SYSTEM_ADDR,
        CONTRACT_AUCTION_BIDS,
        runtime_args! {
            ARG_ENTRY_POINT => METHOD_DISTRIBUTE,
            ARG_REWARD_FACTORS => reward_factors
        },
    )
    .build();

    builder.exec(distribute_request).commit().expect_success();

    let validator_1_balance = {
        let validator_stake_before = U512::from(VALIDATOR_1_STAKE);
        let validator_stake_after = *get_validator_bid(&mut builder, *VALIDATOR_1)
            .expect("should have validator bid")
            .staked_amount();
        validator_stake_after - validator_stake_before
    };
    let expected_validator_1_balance =
        (expected_total_reward * validator_share + remainders - rounded_amount).to_integer();

    assert_eq!(validator_1_balance, expected_validator_1_balance);

    let delegator_1_balance = {
        let delegator_stake_before = U512::from(DELEGATOR_1_STAKE);
        let delegator_stake_after =
            get_delegator_staked_amount(&mut builder, *VALIDATOR_1, *DELEGATOR_1);
        delegator_stake_after - delegator_stake_before
    };
    let expected_delegator_1_balance = (expected_total_reward * delegator_shares).to_integer();
    assert_eq!(delegator_1_balance, expected_delegator_1_balance);

    let delegator_2_balance = {
        let delegator_stake_before = U512::from(DELEGATOR_2_STAKE);
        let delegator_stake_after =
            get_delegator_staked_amount(&mut builder, *VALIDATOR_1, *DELEGATOR_2);
        delegator_stake_after - delegator_stake_before
    };
    let expected_delegator_2_balance = (expected_total_reward * delegator_shares).to_integer();
    assert_eq!(delegator_2_balance, expected_delegator_2_balance);

    let total_payout = validator_1_balance + delegator_1_balance + delegator_2_balance;
    assert_eq!(total_payout, expected_total_reward_integer);

    let era_info = {
        let era = builder.get_era();

        let era_info_value = builder
            .query(None, Key::EraInfo(era), &[])
            .expect("should have value");

        era_info_value
            .as_era_info()
            .cloned()
            .expect("should be era info")
    };

    assert!(matches!(
        era_info.select(*VALIDATOR_1).next(),
        Some(SeigniorageAllocation::Validator { validator_public_key, amount })
        if *validator_public_key == *VALIDATOR_1 && *amount == expected_validator_1_balance
    ));

    assert!(matches!(
        era_info.select(*DELEGATOR_1).next(),
        Some(SeigniorageAllocation::Delegator { delegator_public_key, amount, .. })
        if *delegator_public_key == *DELEGATOR_1 && *amount == expected_delegator_1_balance
    ));

    assert!(matches!(
        era_info.select(*DELEGATOR_2).next(),
        Some(SeigniorageAllocation::Delegator { delegator_public_key, amount, .. })
        if *delegator_public_key == *DELEGATOR_2 && *amount == expected_delegator_1_balance
    ));
}

#[ignore]
#[test]
fn should_distribute_delegation_rate_full() {
    const VALIDATOR_1_STAKE: u64 = 1_000_000;
    const DELEGATOR_1_STAKE: u64 = 1_000_000;
    const DELEGATOR_2_STAKE: u64 = 1_000_000;

    const VALIDATOR_1_DELEGATION_RATE: DelegationRate = DELEGATION_RATE_DENOMINATOR;

    let system_fund_request = ExecuteRequestBuilder::standard(
        *DEFAULT_ACCOUNT_ADDR,
        CONTRACT_TRANSFER_TO_ACCOUNT,
        runtime_args! {
            ARG_TARGET => *SYSTEM_ADDR,
            ARG_AMOUNT => U512::from(TRANSFER_AMOUNT)
        },
    )
    .build();

    let validator_1_fund_request = ExecuteRequestBuilder::standard(
        *DEFAULT_ACCOUNT_ADDR,
        CONTRACT_TRANSFER_TO_ACCOUNT,
        runtime_args! {
            ARG_TARGET => *VALIDATOR_1_ADDR,
            ARG_AMOUNT => U512::from(TRANSFER_AMOUNT)
        },
    )
    .build();

    let delegator_1_fund_request = ExecuteRequestBuilder::standard(
        *DEFAULT_ACCOUNT_ADDR,
        CONTRACT_TRANSFER_TO_ACCOUNT,
        runtime_args! {
            ARG_TARGET => *DELEGATOR_1_ADDR,
            ARG_AMOUNT => U512::from(TRANSFER_AMOUNT)
        },
    )
    .build();

    let delegator_2_fund_request = ExecuteRequestBuilder::standard(
        *DEFAULT_ACCOUNT_ADDR,
        CONTRACT_TRANSFER_TO_ACCOUNT,
        runtime_args! {
            ARG_TARGET => *DELEGATOR_2_ADDR,
            ARG_AMOUNT => U512::from(TRANSFER_AMOUNT)
        },
    )
    .build();

    let validator_1_add_bid_request = ExecuteRequestBuilder::standard(
        *VALIDATOR_1_ADDR,
        CONTRACT_ADD_BID,
        runtime_args! {
            ARG_AMOUNT => U512::from(VALIDATOR_1_STAKE),
            ARG_DELEGATION_RATE => VALIDATOR_1_DELEGATION_RATE,
            ARG_PUBLIC_KEY => *VALIDATOR_1,
        },
    )
    .build();

    let delegator_1_delegate_request = ExecuteRequestBuilder::standard(
        *DELEGATOR_1_ADDR,
        CONTRACT_DELEGATE,
        runtime_args! {
            ARG_AMOUNT => U512::from(DELEGATOR_1_STAKE),
            ARG_VALIDATOR => *VALIDATOR_1,
            ARG_DELEGATOR => *DELEGATOR_1,
        },
    )
    .build();

    let delegator_2_delegate_request = ExecuteRequestBuilder::standard(
        *DELEGATOR_2_ADDR,
        CONTRACT_DELEGATE,
        runtime_args! {
            ARG_AMOUNT => U512::from(DELEGATOR_2_STAKE),
            ARG_VALIDATOR => *VALIDATOR_1,
            ARG_DELEGATOR => *DELEGATOR_2,
        },
    )
    .build();

    let post_genesis_requests = vec![
        system_fund_request,
        validator_1_fund_request,
        delegator_1_fund_request,
        delegator_2_fund_request,
        validator_1_add_bid_request,
        delegator_1_delegate_request,
        delegator_2_delegate_request,
    ];

    let mut timestamp_millis =
        DEFAULT_GENESIS_TIMESTAMP_MILLIS + DEFAULT_LOCKED_FUNDS_PERIOD_MILLIS;

    let mut builder = InMemoryWasmTestBuilder::default();

    builder.run_genesis(&DEFAULT_RUN_GENESIS_REQUEST);

    // initial token supply
    let initial_supply = builder.total_supply(None);
    let expected_total_reward = *GENESIS_ROUND_SEIGNIORAGE_RATE * initial_supply;
    let expected_total_reward_integer = expected_total_reward.to_integer();

    for request in post_genesis_requests {
        builder.exec(request).commit().expect_success();
    }

    for _ in 0..5 {
        builder.run_auction(timestamp_millis, Vec::new());
        timestamp_millis += TIMESTAMP_MILLIS_INCREMENT;
    }

    let reward_factors: BTreeMap<PublicKey, u64> = {
        let mut tmp = BTreeMap::new();
        tmp.insert(*VALIDATOR_1, BLOCK_REWARD);
        tmp
    };

    let distribute_request = ExecuteRequestBuilder::standard(
        *SYSTEM_ADDR,
        CONTRACT_AUCTION_BIDS,
        runtime_args! {
            ARG_ENTRY_POINT => METHOD_DISTRIBUTE,
            ARG_REWARD_FACTORS => reward_factors
        },
    )
    .build();

    builder.exec(distribute_request).commit().expect_success();

    let validator_1_updated_stake = {
        let validator_stake_before = U512::from(VALIDATOR_1_STAKE);
        let validator_stake_after = *get_validator_bid(&mut builder, *VALIDATOR_1)
            .expect("should have validator bid")
            .staked_amount();
        validator_stake_after - validator_stake_before
    };
    let expected_validator_1_balance =
        (expected_total_reward * Ratio::from(U512::one())).to_integer();
    assert_eq!(validator_1_updated_stake, expected_validator_1_balance);

    let delegator_1_updated_stake = {
        let validator_stake_before = U512::from(DELEGATOR_1_STAKE);
        let validator_stake_after =
            get_delegator_staked_amount(&mut builder, *VALIDATOR_1, *DELEGATOR_1);
        validator_stake_after - validator_stake_before
    };
    let expected_delegator_1_balance = U512::zero();
    assert_eq!(delegator_1_updated_stake, expected_delegator_1_balance);

    let delegator_2_balance = {
        let validator_stake_before = U512::from(DELEGATOR_2_STAKE);
        let validator_stake_after =
            get_delegator_staked_amount(&mut builder, *VALIDATOR_1, *DELEGATOR_2);
        validator_stake_after - validator_stake_before
    };
    let expected_delegator_2_balance = U512::zero();
    assert_eq!(delegator_2_balance, expected_delegator_2_balance);

    let total_payout = validator_1_updated_stake + delegator_1_updated_stake + delegator_2_balance;
    assert_eq!(total_payout, expected_total_reward_integer);

    let era_info = {
        let era = builder.get_era();

        let era_info_value = builder
            .query(None, Key::EraInfo(era), &[])
            .expect("should have value");

        era_info_value
            .as_era_info()
            .cloned()
            .expect("should be era info")
    };

    assert!(matches!(
        era_info.select(*VALIDATOR_1).next(),
        Some(SeigniorageAllocation::Validator { validator_public_key, amount })
        if *validator_public_key == *VALIDATOR_1 && *amount == expected_validator_1_balance
    ));

    assert!(matches!(
        era_info.select(*DELEGATOR_1).next(),
        Some(SeigniorageAllocation::Delegator { delegator_public_key, amount, .. })
        if *delegator_public_key == *DELEGATOR_1 && *amount == expected_delegator_1_balance
    ));

    assert!(matches!(
        era_info.select(*DELEGATOR_2).next(),
        Some(SeigniorageAllocation::Delegator { delegator_public_key, amount, .. })
        if *delegator_public_key == *DELEGATOR_2 && *amount == expected_delegator_1_balance
    ));
}

#[ignore]
#[test]
fn should_distribute_uneven_delegation_rate_zero() {
    const VALIDATOR_1_STAKE: u64 = 1_000_000;
    const DELEGATOR_1_STAKE: u64 = 3_000_000;
    const DELEGATOR_2_STAKE: u64 = 4_000_000;

    const VALIDATOR_1_DELEGATION_RATE: DelegationRate = 0;

    let validator_1_portion = Ratio::new(U512::one(), U512::from(8));
    let delegator_1_portion = Ratio::new(U512::from(3), U512::from(8));
    let delegator_2_portion = Ratio::new(U512::from(4), U512::from(8));

    let remainder = Ratio::from(U512::from(1));

    let system_fund_request = ExecuteRequestBuilder::standard(
        *DEFAULT_ACCOUNT_ADDR,
        CONTRACT_TRANSFER_TO_ACCOUNT,
        runtime_args! {
            ARG_TARGET => *SYSTEM_ADDR,
            ARG_AMOUNT => U512::from(TRANSFER_AMOUNT)
        },
    )
    .build();

    let validator_1_fund_request = ExecuteRequestBuilder::standard(
        *DEFAULT_ACCOUNT_ADDR,
        CONTRACT_TRANSFER_TO_ACCOUNT,
        runtime_args! {
            ARG_TARGET => *VALIDATOR_1_ADDR,
            ARG_AMOUNT => U512::from(TRANSFER_AMOUNT)
        },
    )
    .build();

    let delegator_1_fund_request = ExecuteRequestBuilder::standard(
        *DEFAULT_ACCOUNT_ADDR,
        CONTRACT_TRANSFER_TO_ACCOUNT,
        runtime_args! {
            ARG_TARGET => *DELEGATOR_1_ADDR,
            ARG_AMOUNT => U512::from(TRANSFER_AMOUNT)
        },
    )
    .build();

    let delegator_2_fund_request = ExecuteRequestBuilder::standard(
        *DEFAULT_ACCOUNT_ADDR,
        CONTRACT_TRANSFER_TO_ACCOUNT,
        runtime_args! {
            ARG_TARGET => *DELEGATOR_2_ADDR,
            ARG_AMOUNT => U512::from(TRANSFER_AMOUNT)
        },
    )
    .build();

    let validator_1_add_bid_request = ExecuteRequestBuilder::standard(
        *VALIDATOR_1_ADDR,
        CONTRACT_ADD_BID,
        runtime_args! {
            ARG_AMOUNT => U512::from(VALIDATOR_1_STAKE),
            ARG_DELEGATION_RATE => VALIDATOR_1_DELEGATION_RATE,
            ARG_PUBLIC_KEY => *VALIDATOR_1,
        },
    )
    .build();

    let delegator_1_delegate_request = ExecuteRequestBuilder::standard(
        *DELEGATOR_1_ADDR,
        CONTRACT_DELEGATE,
        runtime_args! {
            ARG_AMOUNT => U512::from(DELEGATOR_1_STAKE),
            ARG_VALIDATOR => *VALIDATOR_1,
            ARG_DELEGATOR => *DELEGATOR_1,
        },
    )
    .build();

    let delegator_2_delegate_request = ExecuteRequestBuilder::standard(
        *DELEGATOR_2_ADDR,
        CONTRACT_DELEGATE,
        runtime_args! {
            ARG_AMOUNT => U512::from(DELEGATOR_2_STAKE),
            ARG_VALIDATOR => *VALIDATOR_1,
            ARG_DELEGATOR => *DELEGATOR_2,
        },
    )
    .build();

    let post_genesis_requests = vec![
        system_fund_request,
        validator_1_fund_request,
        delegator_1_fund_request,
        delegator_2_fund_request,
        validator_1_add_bid_request,
        delegator_1_delegate_request,
        delegator_2_delegate_request,
    ];

    let mut timestamp_millis =
        DEFAULT_GENESIS_TIMESTAMP_MILLIS + DEFAULT_LOCKED_FUNDS_PERIOD_MILLIS;

    let mut builder = InMemoryWasmTestBuilder::default();

    builder.run_genesis(&DEFAULT_RUN_GENESIS_REQUEST);

    // initial token supply
    let initial_supply = builder.total_supply(None);
    let expected_total_reward = *GENESIS_ROUND_SEIGNIORAGE_RATE * initial_supply;
    let expected_total_reward_integer = expected_total_reward.to_integer();

    for request in post_genesis_requests {
        builder.exec(request).commit().expect_success();
    }

    for _ in 0..5 {
        builder.run_auction(timestamp_millis, Vec::new());
        timestamp_millis += TIMESTAMP_MILLIS_INCREMENT;
    }

    let reward_factors: BTreeMap<PublicKey, u64> = {
        let mut tmp = BTreeMap::new();
        tmp.insert(*VALIDATOR_1, BLOCK_REWARD);
        tmp
    };

    let distribute_request = ExecuteRequestBuilder::standard(
        *SYSTEM_ADDR,
        CONTRACT_AUCTION_BIDS,
        runtime_args! {
            ARG_ENTRY_POINT => METHOD_DISTRIBUTE,
            ARG_REWARD_FACTORS => reward_factors
        },
    )
    .build();

    builder.exec(distribute_request).commit().expect_success();

    let validator_1_updated_stake = {
        let validator_stake_before = U512::from(VALIDATOR_1_STAKE);
        let validator_stake_after = *get_validator_bid(&mut builder, *VALIDATOR_1)
            .expect("should have validator bid")
            .staked_amount();
        validator_stake_after - validator_stake_before
    };
    let expected_validator_1_payout =
        (expected_total_reward * validator_1_portion + remainder).to_integer();
    assert_eq!(validator_1_updated_stake, expected_validator_1_payout);

    let delegator_1_updated_stake = {
        let delegator_stake_before = U512::from(DELEGATOR_1_STAKE);
        let delegator_stake_after =
            get_delegator_staked_amount(&mut builder, *VALIDATOR_1, *DELEGATOR_1);
        delegator_stake_after - delegator_stake_before
    };
    let expected_delegator_1_payout = (expected_total_reward * delegator_1_portion).to_integer();
    assert_eq!(delegator_1_updated_stake, expected_delegator_1_payout);

    let delegator_2_updated_stake = {
        let delegator_stake_before = U512::from(DELEGATOR_2_STAKE);
        let delegator_stake_after =
            get_delegator_staked_amount(&mut builder, *VALIDATOR_1, *DELEGATOR_2);
        delegator_stake_after - delegator_stake_before
    };
    let expected_delegator_2_payout = (expected_total_reward * delegator_2_portion).to_integer();
    assert_eq!(delegator_2_updated_stake, expected_delegator_2_payout);

    let total_payout =
        validator_1_updated_stake + delegator_1_updated_stake + delegator_2_updated_stake;
    assert_eq!(total_payout, expected_total_reward_integer);

    let era_info = {
        let era = builder.get_era();

        let era_info_value = builder
            .query(None, Key::EraInfo(era), &[])
            .expect("should have value");

        era_info_value
            .as_era_info()
            .cloned()
            .expect("should be era info")
    };

    assert!(matches!(
        era_info.select(*VALIDATOR_1).next(),
        Some(SeigniorageAllocation::Validator { validator_public_key, amount })
        if *validator_public_key == *VALIDATOR_1 && *amount == expected_validator_1_payout
    ));

    assert!(matches!(
        era_info.select(*DELEGATOR_1).next(),
        Some(SeigniorageAllocation::Delegator { delegator_public_key, amount, .. })
        if *delegator_public_key == *DELEGATOR_1 && *amount == expected_delegator_1_payout
    ));

    assert!(matches!(
        era_info.select(*DELEGATOR_2).next(),
        Some(SeigniorageAllocation::Delegator { delegator_public_key, amount, .. })
        if *delegator_public_key == *DELEGATOR_2 && *amount == expected_delegator_2_payout
    ));
}

#[ignore]
#[test]
fn should_distribute_by_factor() {
    const VALIDATOR_1_STAKE: u64 = 1_000_000;
    const VALIDATOR_2_STAKE: u64 = 1_000_000;
    const VALIDATOR_3_STAKE: u64 = 1_000_000;

    const DELEGATION_RATE: DelegationRate = DELEGATION_RATE_DENOMINATOR;

    const VALIDATOR_1_REWARD_FACTOR: u64 = 333333333334;
    const VALIDATOR_2_REWARD_FACTOR: u64 = 333333333333;
    const VALIDATOR_3_REWARD_FACTOR: u64 = 333333333333;

    let one_third = Ratio::new(U512::one(), U512::from(3));

    let system_fund_request = ExecuteRequestBuilder::standard(
        *DEFAULT_ACCOUNT_ADDR,
        CONTRACT_TRANSFER_TO_ACCOUNT,
        runtime_args! {
            ARG_TARGET => *SYSTEM_ADDR,
            ARG_AMOUNT => U512::from(TRANSFER_AMOUNT)
        },
    )
    .build();

    let validator_1_fund_request = ExecuteRequestBuilder::standard(
        *DEFAULT_ACCOUNT_ADDR,
        CONTRACT_TRANSFER_TO_ACCOUNT,
        runtime_args! {
            ARG_TARGET => *VALIDATOR_1_ADDR,
            ARG_AMOUNT => U512::from(TRANSFER_AMOUNT)
        },
    )
    .build();

    let validator_2_fund_request = ExecuteRequestBuilder::standard(
        *DEFAULT_ACCOUNT_ADDR,
        CONTRACT_TRANSFER_TO_ACCOUNT,
        runtime_args! {
            ARG_TARGET => *VALIDATOR_2_ADDR,
            ARG_AMOUNT => U512::from(TRANSFER_AMOUNT)
        },
    )
    .build();

    let validator_3_fund_request = ExecuteRequestBuilder::standard(
        *DEFAULT_ACCOUNT_ADDR,
        CONTRACT_TRANSFER_TO_ACCOUNT,
        runtime_args! {
            ARG_TARGET => *VALIDATOR_3_ADDR,
            ARG_AMOUNT => U512::from(TRANSFER_AMOUNT)
        },
    )
    .build();

    let validator_1_add_bid_request = ExecuteRequestBuilder::standard(
        *VALIDATOR_1_ADDR,
        CONTRACT_ADD_BID,
        runtime_args! {
            ARG_AMOUNT => U512::from(VALIDATOR_1_STAKE),
            ARG_DELEGATION_RATE => DELEGATION_RATE,
            ARG_PUBLIC_KEY => *VALIDATOR_1,
        },
    )
    .build();

    let validator_2_add_bid_request = ExecuteRequestBuilder::standard(
        *VALIDATOR_2_ADDR,
        CONTRACT_ADD_BID,
        runtime_args! {
            ARG_AMOUNT => U512::from(VALIDATOR_2_STAKE),
            ARG_DELEGATION_RATE => DELEGATION_RATE,
            ARG_PUBLIC_KEY => *VALIDATOR_2,
        },
    )
    .build();

    let validator_3_add_bid_request = ExecuteRequestBuilder::standard(
        *VALIDATOR_3_ADDR,
        CONTRACT_ADD_BID,
        runtime_args! {
            ARG_AMOUNT => U512::from(VALIDATOR_3_STAKE),
            ARG_DELEGATION_RATE => DELEGATION_RATE,
            ARG_PUBLIC_KEY => *VALIDATOR_3,
        },
    )
    .build();

    let post_genesis_requests = vec![
        system_fund_request,
        validator_1_fund_request,
        validator_2_fund_request,
        validator_3_fund_request,
        validator_1_add_bid_request,
        validator_2_add_bid_request,
        validator_3_add_bid_request,
    ];

    let mut timestamp_millis =
        DEFAULT_GENESIS_TIMESTAMP_MILLIS + DEFAULT_LOCKED_FUNDS_PERIOD_MILLIS;

    let mut builder = InMemoryWasmTestBuilder::default();

    builder.run_genesis(&DEFAULT_RUN_GENESIS_REQUEST);

    // initial token supply
    let initial_supply = builder.total_supply(None);
    let expected_total_reward = *GENESIS_ROUND_SEIGNIORAGE_RATE * initial_supply;
    let expected_total_reward_integer = expected_total_reward.to_integer();

    for request in post_genesis_requests {
        builder.exec(request).commit().expect_success();
    }

    for _ in 0..5 {
        builder.run_auction(timestamp_millis, Vec::new());
        timestamp_millis += TIMESTAMP_MILLIS_INCREMENT;
    }

    let reward_factors: BTreeMap<PublicKey, u64> = {
        let mut tmp = BTreeMap::new();
        tmp.insert(*VALIDATOR_1, VALIDATOR_1_REWARD_FACTOR);
        tmp.insert(*VALIDATOR_2, VALIDATOR_2_REWARD_FACTOR);
        tmp.insert(*VALIDATOR_3, VALIDATOR_3_REWARD_FACTOR);
        tmp
    };

    let distribute_request = ExecuteRequestBuilder::standard(
        *SYSTEM_ADDR,
        CONTRACT_AUCTION_BIDS,
        runtime_args! {
            ARG_ENTRY_POINT => METHOD_DISTRIBUTE,
            ARG_REWARD_FACTORS => reward_factors
        },
    )
    .build();

    builder.exec(distribute_request).commit().expect_success();

    let validator_1_updated_stake = {
        let validator_stake_before = U512::from(VALIDATOR_1_STAKE);
        let validator_stake_after = *get_validator_bid(&mut builder, *VALIDATOR_1)
            .expect("should have validator bid")
            .staked_amount();
        validator_stake_after - validator_stake_before
    };
    let expected_validator_1_payout = (expected_total_reward * one_third).to_integer();
    assert_eq!(validator_1_updated_stake, expected_validator_1_payout);

    let rounded_amount = U512::one();

    let validator_2_updated_stake = {
        let validator_stake_before = U512::from(VALIDATOR_2_STAKE);
        let validator_stake_after = *get_validator_bid(&mut builder, *VALIDATOR_2)
            .expect("should have validator bid")
            .staked_amount();
        validator_stake_after - validator_stake_before
    };
    let expected_validator_2_payout =
        (expected_total_reward * one_third - rounded_amount).to_integer();
    assert_eq!(validator_2_updated_stake, expected_validator_2_payout);

    let validator_3_updated_stake = {
        let validator_stake_before = U512::from(VALIDATOR_3_STAKE);
        let validator_stake_after = *get_validator_bid(&mut builder, *VALIDATOR_3)
            .expect("should have validator bid")
            .staked_amount();
        validator_stake_after - validator_stake_before
    };

    let expected_validator_3_payout =
        (expected_total_reward * one_third - rounded_amount).to_integer();
    assert_eq!(validator_3_updated_stake, expected_validator_3_payout);

    let total_payout =
        validator_1_updated_stake + validator_2_updated_stake + validator_3_updated_stake;
    let rounded_amount = U512::from(2);
    assert_eq!(total_payout, expected_total_reward_integer - rounded_amount);

    let era_info = {
        let era = builder.get_era();

        let era_info_value = builder
            .query(None, Key::EraInfo(era), &[])
            .expect("should have value");

        era_info_value
            .as_era_info()
            .cloned()
            .expect("should be era info")
    };

    assert!(matches!(
        era_info.select(*VALIDATOR_1).next(),
        Some(SeigniorageAllocation::Validator { validator_public_key, amount })
        if *validator_public_key == *VALIDATOR_1 && *amount == expected_validator_1_payout
    ));

    assert!(matches!(
        era_info.select(*VALIDATOR_2).next(),
        Some(SeigniorageAllocation::Validator { validator_public_key, amount })
        if *validator_public_key == *VALIDATOR_2 && *amount == expected_validator_2_payout
    ));

    assert!(matches!(
        era_info.select(*VALIDATOR_3).next(),
        Some(SeigniorageAllocation::Validator { validator_public_key, amount })
        if *validator_public_key == *VALIDATOR_3 && *amount == expected_validator_3_payout
    ));
}

#[ignore]
#[test]
fn should_distribute_by_factor_regardless_of_stake() {
    const VALIDATOR_1_STAKE: u64 = 4_000_000;
    const VALIDATOR_2_STAKE: u64 = 2_000_000;
    const VALIDATOR_3_STAKE: u64 = 1_000_000;

    const DELEGATION_RATE: DelegationRate = DELEGATION_RATE_DENOMINATOR;

    const VALIDATOR_1_REWARD_FACTOR: u64 = 333333333334;
    const VALIDATOR_2_REWARD_FACTOR: u64 = 333333333333;
    const VALIDATOR_3_REWARD_FACTOR: u64 = 333333333333;

    let one_third = Ratio::new(U512::one(), U512::from(3));

    let system_fund_request = ExecuteRequestBuilder::standard(
        *DEFAULT_ACCOUNT_ADDR,
        CONTRACT_TRANSFER_TO_ACCOUNT,
        runtime_args! {
            ARG_TARGET => *SYSTEM_ADDR,
            ARG_AMOUNT => U512::from(TRANSFER_AMOUNT)
        },
    )
    .build();

    let validator_1_fund_request = ExecuteRequestBuilder::standard(
        *DEFAULT_ACCOUNT_ADDR,
        CONTRACT_TRANSFER_TO_ACCOUNT,
        runtime_args! {
            ARG_TARGET => *VALIDATOR_1_ADDR,
            ARG_AMOUNT => U512::from(TRANSFER_AMOUNT)
        },
    )
    .build();

    let validator_2_fund_request = ExecuteRequestBuilder::standard(
        *DEFAULT_ACCOUNT_ADDR,
        CONTRACT_TRANSFER_TO_ACCOUNT,
        runtime_args! {
            ARG_TARGET => *VALIDATOR_2_ADDR,
            ARG_AMOUNT => U512::from(TRANSFER_AMOUNT)
        },
    )
    .build();

    let validator_3_fund_request = ExecuteRequestBuilder::standard(
        *DEFAULT_ACCOUNT_ADDR,
        CONTRACT_TRANSFER_TO_ACCOUNT,
        runtime_args! {
            ARG_TARGET => *VALIDATOR_3_ADDR,
            ARG_AMOUNT => U512::from(TRANSFER_AMOUNT)
        },
    )
    .build();

    let validator_1_add_bid_request = ExecuteRequestBuilder::standard(
        *VALIDATOR_1_ADDR,
        CONTRACT_ADD_BID,
        runtime_args! {
            ARG_AMOUNT => U512::from(VALIDATOR_1_STAKE),
            ARG_DELEGATION_RATE => DELEGATION_RATE,
            ARG_PUBLIC_KEY => *VALIDATOR_1,
        },
    )
    .build();

    let validator_2_add_bid_request = ExecuteRequestBuilder::standard(
        *VALIDATOR_2_ADDR,
        CONTRACT_ADD_BID,
        runtime_args! {
            ARG_AMOUNT => U512::from(VALIDATOR_2_STAKE),
            ARG_DELEGATION_RATE => DELEGATION_RATE,
            ARG_PUBLIC_KEY => *VALIDATOR_2,
        },
    )
    .build();

    let validator_3_add_bid_request = ExecuteRequestBuilder::standard(
        *VALIDATOR_3_ADDR,
        CONTRACT_ADD_BID,
        runtime_args! {
            ARG_AMOUNT => U512::from(VALIDATOR_3_STAKE),
            ARG_DELEGATION_RATE => DELEGATION_RATE,
            ARG_PUBLIC_KEY => *VALIDATOR_3,
        },
    )
    .build();

    let post_genesis_requests = vec![
        system_fund_request,
        validator_1_fund_request,
        validator_2_fund_request,
        validator_3_fund_request,
        validator_1_add_bid_request,
        validator_2_add_bid_request,
        validator_3_add_bid_request,
    ];

    let mut timestamp_millis =
        DEFAULT_GENESIS_TIMESTAMP_MILLIS + DEFAULT_LOCKED_FUNDS_PERIOD_MILLIS;

    let mut builder = InMemoryWasmTestBuilder::default();

    builder.run_genesis(&DEFAULT_RUN_GENESIS_REQUEST);

    // initial token supply
    let initial_supply = builder.total_supply(None);
    let expected_total_reward = *GENESIS_ROUND_SEIGNIORAGE_RATE * initial_supply;
    let expected_total_reward_integer = expected_total_reward.to_integer();

    for request in post_genesis_requests {
        builder.exec(request).commit().expect_success();
    }

    for _ in 0..5 {
        builder.run_auction(timestamp_millis, Vec::new());
        timestamp_millis += TIMESTAMP_MILLIS_INCREMENT;
    }

    let reward_factors: BTreeMap<PublicKey, u64> = {
        let mut tmp = BTreeMap::new();
        tmp.insert(*VALIDATOR_1, VALIDATOR_1_REWARD_FACTOR);
        tmp.insert(*VALIDATOR_2, VALIDATOR_2_REWARD_FACTOR);
        tmp.insert(*VALIDATOR_3, VALIDATOR_3_REWARD_FACTOR);
        tmp
    };

    let distribute_request = ExecuteRequestBuilder::standard(
        *SYSTEM_ADDR,
        CONTRACT_AUCTION_BIDS,
        runtime_args! {
            ARG_ENTRY_POINT => METHOD_DISTRIBUTE,
            ARG_REWARD_FACTORS => reward_factors
        },
    )
    .build();

    builder.exec(distribute_request).commit().expect_success();

    let validator_1_updated_stake = {
        let validator_stake_before = U512::from(VALIDATOR_1_STAKE);
        let validator_stake_after = *get_validator_bid(&mut builder, *VALIDATOR_1)
            .expect("should have validator bid")
            .staked_amount();
        validator_stake_after - validator_stake_before
    };
    let expected_validator_1_payout = (expected_total_reward * one_third).to_integer();
    assert_eq!(validator_1_updated_stake, expected_validator_1_payout);

    let rounded_amount = U512::one();

    let validator_2_updated_stake = {
        let validator_stake_before = U512::from(VALIDATOR_2_STAKE);
        let validator_stake_after = *get_validator_bid(&mut builder, *VALIDATOR_2)
            .expect("should have validator bid")
            .staked_amount();
        validator_stake_after - validator_stake_before
    };
    let expected_validator_2_payout =
        (expected_total_reward * one_third - rounded_amount).to_integer();
    assert_eq!(validator_2_updated_stake, expected_validator_2_payout);

    let validator_3_updated_stake = {
        let validator_stake_before = U512::from(VALIDATOR_3_STAKE);
        let validator_stake_after = *get_validator_bid(&mut builder, *VALIDATOR_3)
            .expect("should have validator bid")
            .staked_amount();
        validator_stake_after - validator_stake_before
    };
    let expected_validator_3_payout =
        (expected_total_reward * one_third - rounded_amount).to_integer();
    assert_eq!(validator_3_updated_stake, expected_validator_3_payout);

    let total_payout =
        validator_1_updated_stake + validator_2_updated_stake + expected_validator_3_payout;
    let rounded_amount = U512::from(2);
    assert_eq!(total_payout, expected_total_reward_integer - rounded_amount);

    let era_info = {
        let era = builder.get_era();

        let era_info_value = builder
            .query(None, Key::EraInfo(era), &[])
            .expect("should have value");

        era_info_value
            .as_era_info()
            .cloned()
            .expect("should be era info")
    };

    assert!(matches!(
        era_info.select(*VALIDATOR_1).next(),
        Some(SeigniorageAllocation::Validator { validator_public_key, amount })
        if *validator_public_key == *VALIDATOR_1 && *amount == expected_validator_1_payout
    ));

    assert!(matches!(
        era_info.select(*VALIDATOR_2).next(),
        Some(SeigniorageAllocation::Validator { validator_public_key, amount })
        if *validator_public_key == *VALIDATOR_2 && *amount == expected_validator_2_payout
    ));

    assert!(matches!(
        era_info.select(*VALIDATOR_3).next(),
        Some(SeigniorageAllocation::Validator { validator_public_key, amount })
        if *validator_public_key == *VALIDATOR_3 && *amount == expected_validator_3_payout
    ));
}

#[ignore]
#[test]
fn should_distribute_by_factor_uneven() {
    const VALIDATOR_1_STAKE: u64 = 1_000_000;
    const VALIDATOR_2_STAKE: u64 = 1_000_000;
    const VALIDATOR_3_STAKE: u64 = 1_000_000;

    const DELEGATION_RATE: DelegationRate = DELEGATION_RATE_DENOMINATOR;

    const VALIDATOR_1_REWARD_FACTOR: u64 = 500000000000;
    const VALIDATOR_2_REWARD_FACTOR: u64 = 300000000000;
    const VALIDATOR_3_REWARD_FACTOR: u64 = 200000000000;

    let one_half = Ratio::new(U512::one(), U512::from(2));
    let three_tenths = Ratio::new(U512::from(3), U512::from(10));
    let one_fifth = Ratio::new(U512::from(1), U512::from(5));

    let system_fund_request = ExecuteRequestBuilder::standard(
        *DEFAULT_ACCOUNT_ADDR,
        CONTRACT_TRANSFER_TO_ACCOUNT,
        runtime_args! {
            ARG_TARGET => *SYSTEM_ADDR,
            ARG_AMOUNT => U512::from(TRANSFER_AMOUNT)
        },
    )
    .build();

    let validator_1_fund_request = ExecuteRequestBuilder::standard(
        *DEFAULT_ACCOUNT_ADDR,
        CONTRACT_TRANSFER_TO_ACCOUNT,
        runtime_args! {
            ARG_TARGET => *VALIDATOR_1_ADDR,
            ARG_AMOUNT => U512::from(TRANSFER_AMOUNT)
        },
    )
    .build();

    let validator_2_fund_request = ExecuteRequestBuilder::standard(
        *DEFAULT_ACCOUNT_ADDR,
        CONTRACT_TRANSFER_TO_ACCOUNT,
        runtime_args! {
            ARG_TARGET => *VALIDATOR_2_ADDR,
            ARG_AMOUNT => U512::from(TRANSFER_AMOUNT)
        },
    )
    .build();

    let validator_3_fund_request = ExecuteRequestBuilder::standard(
        *DEFAULT_ACCOUNT_ADDR,
        CONTRACT_TRANSFER_TO_ACCOUNT,
        runtime_args! {
            ARG_TARGET => *VALIDATOR_3_ADDR,
            ARG_AMOUNT => U512::from(TRANSFER_AMOUNT)
        },
    )
    .build();

    let validator_1_add_bid_request = ExecuteRequestBuilder::standard(
        *VALIDATOR_1_ADDR,
        CONTRACT_ADD_BID,
        runtime_args! {
            ARG_AMOUNT => U512::from(VALIDATOR_1_STAKE),
            ARG_DELEGATION_RATE => DELEGATION_RATE,
            ARG_PUBLIC_KEY => *VALIDATOR_1,
        },
    )
    .build();

    let validator_2_add_bid_request = ExecuteRequestBuilder::standard(
        *VALIDATOR_2_ADDR,
        CONTRACT_ADD_BID,
        runtime_args! {
            ARG_AMOUNT => U512::from(VALIDATOR_2_STAKE),
            ARG_DELEGATION_RATE => DELEGATION_RATE,
            ARG_PUBLIC_KEY => *VALIDATOR_2,
        },
    )
    .build();

    let validator_3_add_bid_request = ExecuteRequestBuilder::standard(
        *VALIDATOR_3_ADDR,
        CONTRACT_ADD_BID,
        runtime_args! {
            ARG_AMOUNT => U512::from(VALIDATOR_3_STAKE),
            ARG_DELEGATION_RATE => DELEGATION_RATE,
            ARG_PUBLIC_KEY => *VALIDATOR_3,
        },
    )
    .build();

    let post_genesis_requests = vec![
        system_fund_request,
        validator_1_fund_request,
        validator_2_fund_request,
        validator_3_fund_request,
        validator_1_add_bid_request,
        validator_2_add_bid_request,
        validator_3_add_bid_request,
    ];

    let mut timestamp_millis =
        DEFAULT_GENESIS_TIMESTAMP_MILLIS + DEFAULT_LOCKED_FUNDS_PERIOD_MILLIS;

    let mut builder = InMemoryWasmTestBuilder::default();

    builder.run_genesis(&DEFAULT_RUN_GENESIS_REQUEST);

    // initial token supply
    let initial_supply = builder.total_supply(None);
    let expected_total_reward = *GENESIS_ROUND_SEIGNIORAGE_RATE * initial_supply;
    let expected_total_reward_integer = expected_total_reward.to_integer();

    for request in post_genesis_requests {
        builder.exec(request).commit().expect_success();
    }

    for _ in 0..5 {
        builder.run_auction(timestamp_millis, Vec::new());
        timestamp_millis += TIMESTAMP_MILLIS_INCREMENT;
    }

    let reward_factors: BTreeMap<PublicKey, u64> = {
        let mut tmp = BTreeMap::new();
        tmp.insert(*VALIDATOR_1, VALIDATOR_1_REWARD_FACTOR);
        tmp.insert(*VALIDATOR_2, VALIDATOR_2_REWARD_FACTOR);
        tmp.insert(*VALIDATOR_3, VALIDATOR_3_REWARD_FACTOR);
        tmp
    };

    let distribute_request = ExecuteRequestBuilder::standard(
        *SYSTEM_ADDR,
        CONTRACT_AUCTION_BIDS,
        runtime_args! {
            ARG_ENTRY_POINT => METHOD_DISTRIBUTE,
            ARG_REWARD_FACTORS => reward_factors
        },
    )
    .build();

    builder.exec(distribute_request).commit().expect_success();

    let validator_1_updated_stake = {
        let validator_stake_before = U512::from(VALIDATOR_1_STAKE);
        let validator_stake_after = *get_validator_bid(&mut builder, *VALIDATOR_1)
            .expect("should have validator bid")
            .staked_amount();
        validator_stake_after - validator_stake_before
    };
    let expected_validator_1_payout = (expected_total_reward * one_half).to_integer();
    assert_eq!(validator_1_updated_stake, expected_validator_1_payout);

    let validator_2_updated_stake = {
        let validator_stake_before = U512::from(VALIDATOR_2_STAKE);
        let validator_stake_after = *get_validator_bid(&mut builder, *VALIDATOR_2)
            .expect("should have validator bid")
            .staked_amount();
        validator_stake_after - validator_stake_before
    };
    let expected_validator_2_balance = (expected_total_reward * three_tenths).to_integer();
    assert_eq!(validator_2_updated_stake, expected_validator_2_balance);

    let validator_3_updated_stake = {
        let validator_stake_before = U512::from(VALIDATOR_3_STAKE);
        let validator_stake_after = *get_validator_bid(&mut builder, *VALIDATOR_3)
            .expect("should have validator bid")
            .staked_amount();
        validator_stake_after - validator_stake_before
    };
    let expected_validator_3_payout = (expected_total_reward * one_fifth).to_integer();
    assert_eq!(validator_3_updated_stake, expected_validator_3_payout);

    let total_payout =
        validator_1_updated_stake + validator_2_updated_stake + validator_3_updated_stake;
    let rounded_amount = U512::one();
    assert_eq!(total_payout, expected_total_reward_integer - rounded_amount);

    let era_info = {
        let era = builder.get_era();

        let era_info_value = builder
            .query(None, Key::EraInfo(era), &[])
            .expect("should have value");

        era_info_value
            .as_era_info()
            .cloned()
            .expect("should be era info")
    };

    assert!(matches!(
        era_info.select(*VALIDATOR_1).next(),
        Some(SeigniorageAllocation::Validator { validator_public_key, amount })
        if *validator_public_key == *VALIDATOR_1 && *amount == expected_validator_1_payout
    ));

    assert!(matches!(
        era_info.select(*VALIDATOR_2).next(),
        Some(SeigniorageAllocation::Validator { validator_public_key, amount })
        if *validator_public_key == *VALIDATOR_2 && *amount == expected_validator_2_balance
    ));

    assert!(matches!(
        era_info.select(*VALIDATOR_3).next(),
        Some(SeigniorageAllocation::Validator { validator_public_key, amount })
        if *validator_public_key == *VALIDATOR_3 && *amount == expected_validator_3_payout
    ));
}

#[ignore]
#[test]
fn should_distribute_with_multiple_validators_and_delegators() {
    const VALIDATOR_1_STAKE: u64 = 1_000_000;
    const VALIDATOR_2_STAKE: u64 = 1_000_000;
    const VALIDATOR_3_STAKE: u64 = 1_000_000;

    const VALIDATOR_1_DELEGATION_RATE: DelegationRate = DELEGATION_RATE_DENOMINATOR / 2;
    const VALIDATOR_2_DELEGATION_RATE: DelegationRate = DELEGATION_RATE_DENOMINATOR / 4;
    const VALIDATOR_3_DELEGATION_RATE: DelegationRate = DELEGATION_RATE_DENOMINATOR;

    const VALIDATOR_1_REWARD_FACTOR: u64 = 200000000000;
    const VALIDATOR_2_REWARD_FACTOR: u64 = 300000000000;
    const VALIDATOR_3_REWARD_FACTOR: u64 = 500000000000;

    const DELEGATOR_1_STAKE: u64 = 3_000_000;
    const DELEGATOR_2_STAKE: u64 = 4_000_000;
    const DELEGATOR_3_STAKE: u64 = 1_000_000;

    let remainder = U512::one();

    let system_fund_request = ExecuteRequestBuilder::standard(
        *DEFAULT_ACCOUNT_ADDR,
        CONTRACT_TRANSFER_TO_ACCOUNT,
        runtime_args! {
            ARG_TARGET => *SYSTEM_ADDR,
            ARG_AMOUNT => U512::from(TRANSFER_AMOUNT)
        },
    )
    .build();

    let validator_1_fund_request = ExecuteRequestBuilder::standard(
        *DEFAULT_ACCOUNT_ADDR,
        CONTRACT_TRANSFER_TO_ACCOUNT,
        runtime_args! {
            ARG_TARGET => *VALIDATOR_1_ADDR,
            ARG_AMOUNT => U512::from(TRANSFER_AMOUNT)
        },
    )
    .build();

    let validator_2_fund_request = ExecuteRequestBuilder::standard(
        *DEFAULT_ACCOUNT_ADDR,
        CONTRACT_TRANSFER_TO_ACCOUNT,
        runtime_args! {
            ARG_TARGET => *VALIDATOR_2_ADDR,
            ARG_AMOUNT => U512::from(TRANSFER_AMOUNT)
        },
    )
    .build();

    let validator_3_fund_request = ExecuteRequestBuilder::standard(
        *DEFAULT_ACCOUNT_ADDR,
        CONTRACT_TRANSFER_TO_ACCOUNT,
        runtime_args! {
            ARG_TARGET => *VALIDATOR_3_ADDR,
            ARG_AMOUNT => U512::from(TRANSFER_AMOUNT)
        },
    )
    .build();

    let delegator_1_fund_request = ExecuteRequestBuilder::standard(
        *DEFAULT_ACCOUNT_ADDR,
        CONTRACT_TRANSFER_TO_ACCOUNT,
        runtime_args! {
            ARG_TARGET => *DELEGATOR_1_ADDR,
            ARG_AMOUNT => U512::from(TRANSFER_AMOUNT)
        },
    )
    .build();

    let delegator_2_fund_request = ExecuteRequestBuilder::standard(
        *DEFAULT_ACCOUNT_ADDR,
        CONTRACT_TRANSFER_TO_ACCOUNT,
        runtime_args! {
            ARG_TARGET => *DELEGATOR_2_ADDR,
            ARG_AMOUNT => U512::from(TRANSFER_AMOUNT)
        },
    )
    .build();

    let delegator_3_fund_request = ExecuteRequestBuilder::standard(
        *DEFAULT_ACCOUNT_ADDR,
        CONTRACT_TRANSFER_TO_ACCOUNT,
        runtime_args! {
            ARG_TARGET => *DELEGATOR_3_ADDR,
            ARG_AMOUNT => U512::from(TRANSFER_AMOUNT)
        },
    )
    .build();

    let validator_1_add_bid_request = ExecuteRequestBuilder::standard(
        *VALIDATOR_1_ADDR,
        CONTRACT_ADD_BID,
        runtime_args! {
            ARG_AMOUNT => U512::from(VALIDATOR_1_STAKE),
            ARG_DELEGATION_RATE => VALIDATOR_1_DELEGATION_RATE,
            ARG_PUBLIC_KEY => *VALIDATOR_1,
        },
    )
    .build();

    let validator_2_add_bid_request = ExecuteRequestBuilder::standard(
        *VALIDATOR_2_ADDR,
        CONTRACT_ADD_BID,
        runtime_args! {
            ARG_AMOUNT => U512::from(VALIDATOR_2_STAKE),
            ARG_DELEGATION_RATE => VALIDATOR_2_DELEGATION_RATE,
            ARG_PUBLIC_KEY => *VALIDATOR_2,
        },
    )
    .build();

    let validator_3_add_bid_request = ExecuteRequestBuilder::standard(
        *VALIDATOR_3_ADDR,
        CONTRACT_ADD_BID,
        runtime_args! {
            ARG_AMOUNT => U512::from(VALIDATOR_3_STAKE),
            ARG_DELEGATION_RATE => VALIDATOR_3_DELEGATION_RATE,
            ARG_PUBLIC_KEY => *VALIDATOR_3,
        },
    )
    .build();

    let delegator_1_delegate_request = ExecuteRequestBuilder::standard(
        *DELEGATOR_1_ADDR,
        CONTRACT_DELEGATE,
        runtime_args! {
            ARG_AMOUNT => U512::from(DELEGATOR_1_STAKE),
            ARG_VALIDATOR => *VALIDATOR_1,
            ARG_DELEGATOR => *DELEGATOR_1,
        },
    )
    .build();

    let delegator_2_delegate_request = ExecuteRequestBuilder::standard(
        *DELEGATOR_2_ADDR,
        CONTRACT_DELEGATE,
        runtime_args! {
            ARG_AMOUNT => U512::from(DELEGATOR_2_STAKE),
            ARG_VALIDATOR => *VALIDATOR_1,
            ARG_DELEGATOR => *DELEGATOR_2,
        },
    )
    .build();

    let delegator_3_delegate_request = ExecuteRequestBuilder::standard(
        *DELEGATOR_3_ADDR,
        CONTRACT_DELEGATE,
        runtime_args! {
            ARG_AMOUNT => U512::from(DELEGATOR_3_STAKE),
            ARG_VALIDATOR => *VALIDATOR_2,
            ARG_DELEGATOR => *DELEGATOR_3,
        },
    )
    .build();

    let post_genesis_requests = vec![
        system_fund_request,
        validator_1_fund_request,
        validator_2_fund_request,
        validator_3_fund_request,
        delegator_1_fund_request,
        delegator_2_fund_request,
        delegator_3_fund_request,
        validator_1_add_bid_request,
        validator_2_add_bid_request,
        validator_3_add_bid_request,
        delegator_1_delegate_request,
        delegator_2_delegate_request,
        delegator_3_delegate_request,
    ];

    let mut timestamp_millis =
        DEFAULT_GENESIS_TIMESTAMP_MILLIS + DEFAULT_LOCKED_FUNDS_PERIOD_MILLIS;

    let mut builder = InMemoryWasmTestBuilder::default();

    builder.run_genesis(&DEFAULT_RUN_GENESIS_REQUEST);

    // initial token supply
    let initial_supply = builder.total_supply(None);
    let expected_total_reward = *GENESIS_ROUND_SEIGNIORAGE_RATE * initial_supply;
    let expected_total_reward_integer = expected_total_reward.to_integer();

    for request in post_genesis_requests {
        builder.exec(request).commit().expect_success();
    }

    for _ in 0..5 {
        builder.run_auction(timestamp_millis, Vec::new());
        timestamp_millis += TIMESTAMP_MILLIS_INCREMENT;
    }

    let reward_factors: BTreeMap<PublicKey, u64> = {
        let mut tmp = BTreeMap::new();
        tmp.insert(*VALIDATOR_1, VALIDATOR_1_REWARD_FACTOR);
        tmp.insert(*VALIDATOR_2, VALIDATOR_2_REWARD_FACTOR);
        tmp.insert(*VALIDATOR_3, VALIDATOR_3_REWARD_FACTOR);
        tmp
    };

    let distribute_request = ExecuteRequestBuilder::standard(
        *SYSTEM_ADDR,
        CONTRACT_AUCTION_BIDS,
        runtime_args! {
            ARG_ENTRY_POINT => METHOD_DISTRIBUTE,
            ARG_REWARD_FACTORS => reward_factors
        },
    )
    .build();

    builder.exec(distribute_request).commit().expect_success();

    let validator_1_updated_stake = {
        let validator_stake_before = U512::from(VALIDATOR_1_STAKE);
        let validator_stake_after = *get_validator_bid(&mut builder, *VALIDATOR_1)
            .expect("should have validator bid")
            .staked_amount();
        validator_stake_after - validator_stake_before
    };

    let validator_2_updated_stake = {
        let validator_stake_before = U512::from(VALIDATOR_2_STAKE);
        let validator_stake_after = *get_validator_bid(&mut builder, *VALIDATOR_2)
            .expect("should have validator bid")
            .staked_amount();
        validator_stake_after - validator_stake_before
    };

    let validator_3_updated_stake = {
        let validator_stake_before = U512::from(VALIDATOR_3_STAKE);
        let validator_stake_after = *get_validator_bid(&mut builder, *VALIDATOR_3)
            .expect("should have validator bid")
            .staked_amount();
        validator_stake_after - validator_stake_before
    };

    let delegator_1_updated_stake = {
        let delegator_stake_before = U512::from(DELEGATOR_1_STAKE);
        let delegator_stake_after =
            get_delegator_staked_amount(&mut builder, *VALIDATOR_1, *DELEGATOR_1);
        delegator_stake_after - delegator_stake_before
    };

    let delegator_2_updated_stake = {
        let delegator_stake_before = U512::from(DELEGATOR_2_STAKE);
        let delegator_stake_after =
            get_delegator_staked_amount(&mut builder, *VALIDATOR_1, *DELEGATOR_2);
        delegator_stake_after - delegator_stake_before
    };

    let delegator_3_updated_stake = {
        let delegator_stake_before = U512::from(DELEGATOR_3_STAKE);
        let delegator_stake_after =
            get_delegator_staked_amount(&mut builder, *VALIDATOR_2, *DELEGATOR_3);
        delegator_stake_after - delegator_stake_before
    };

    let total_payout: U512 = [
        validator_1_updated_stake,
        validator_2_updated_stake,
        validator_3_updated_stake,
        delegator_1_updated_stake,
        delegator_2_updated_stake,
        delegator_3_updated_stake,
    ]
    .iter()
    .cloned()
    .sum();

    assert_eq!(total_payout, expected_total_reward_integer - remainder);

    let era_info = {
        let era = builder.get_era();

        let era_info_value = builder
            .query(None, Key::EraInfo(era), &[])
            .expect("should have value");

        era_info_value
            .as_era_info()
            .cloned()
            .expect("should be era info")
    };

    assert!(matches!(
        era_info.select(*VALIDATOR_1).next(),
        Some(SeigniorageAllocation::Validator { validator_public_key, amount })
        if *validator_public_key == *VALIDATOR_1 && *amount == validator_1_updated_stake
    ));

    assert!(matches!(
        era_info.select(*VALIDATOR_2).next(),
        Some(SeigniorageAllocation::Validator { validator_public_key, amount })
        if *validator_public_key == *VALIDATOR_2 && *amount == validator_2_updated_stake
    ));

    assert!(matches!(
        era_info.select(*VALIDATOR_3).next(),
        Some(SeigniorageAllocation::Validator { validator_public_key, amount })
        if *validator_public_key == *VALIDATOR_3 && *amount == validator_3_updated_stake
    ));

    assert!(matches!(
        era_info.select(*DELEGATOR_1).next(),
        Some(SeigniorageAllocation::Delegator { delegator_public_key, amount, .. })
        if *delegator_public_key == *DELEGATOR_1 && *amount == delegator_1_updated_stake
    ));

    assert!(matches!(
        era_info.select(*DELEGATOR_2).next(),
        Some(SeigniorageAllocation::Delegator { delegator_public_key, amount, .. })
        if *delegator_public_key == *DELEGATOR_2 && *amount == delegator_2_updated_stake
    ));

    assert!(matches!(
        era_info.select(*DELEGATOR_3).next(),
        Some(SeigniorageAllocation::Delegator { delegator_public_key, amount, .. })
        if *delegator_public_key == *DELEGATOR_3 && *amount == delegator_3_updated_stake
    ));
}

#[ignore]
#[test]
fn should_distribute_with_multiple_validators_and_shared_delegator() {
    const VALIDATOR_1_STAKE: u64 = 1_000_000;
    const VALIDATOR_2_STAKE: u64 = 1_000_000;
    const VALIDATOR_3_STAKE: u64 = 1_000_000;

    const DELEGATION_RATE: DelegationRate = DELEGATION_RATE_DENOMINATOR / 2;

    const VALIDATOR_1_REWARD_FACTOR: u64 = 333333333334;
    const VALIDATOR_2_REWARD_FACTOR: u64 = 333333333333;
    const VALIDATOR_3_REWARD_FACTOR: u64 = 333333333333;

    const DELEGATOR_1_STAKE: u64 = 1_000_000;

    let validator_1_portion = Ratio::new(U512::from(1), U512::from(4));
    let validator_2_portion = Ratio::new(U512::from(1), U512::from(4));
    let validator_3_portion = Ratio::new(U512::from(1), U512::from(4));
    let delegator_1_validator_1_portion = Ratio::new(U512::from(1), U512::from(12));
    let delegator_1_validator_2_portion = Ratio::new(U512::from(1), U512::from(12));
    let delegator_1_validator_3_portion = Ratio::new(U512::from(1), U512::from(12));

    let remainder = U512::from(2);

    let system_fund_request = ExecuteRequestBuilder::standard(
        *DEFAULT_ACCOUNT_ADDR,
        CONTRACT_TRANSFER_TO_ACCOUNT,
        runtime_args! {
            ARG_TARGET => *SYSTEM_ADDR,
            ARG_AMOUNT => U512::from(TRANSFER_AMOUNT)
        },
    )
    .build();

    let validator_1_fund_request = ExecuteRequestBuilder::standard(
        *DEFAULT_ACCOUNT_ADDR,
        CONTRACT_TRANSFER_TO_ACCOUNT,
        runtime_args! {
            ARG_TARGET => *VALIDATOR_1_ADDR,
            ARG_AMOUNT => U512::from(TRANSFER_AMOUNT)
        },
    )
    .build();

    let validator_2_fund_request = ExecuteRequestBuilder::standard(
        *DEFAULT_ACCOUNT_ADDR,
        CONTRACT_TRANSFER_TO_ACCOUNT,
        runtime_args! {
            ARG_TARGET => *VALIDATOR_2_ADDR,
            ARG_AMOUNT => U512::from(TRANSFER_AMOUNT)
        },
    )
    .build();

    let validator_3_fund_request = ExecuteRequestBuilder::standard(
        *DEFAULT_ACCOUNT_ADDR,
        CONTRACT_TRANSFER_TO_ACCOUNT,
        runtime_args! {
            ARG_TARGET => *VALIDATOR_3_ADDR,
            ARG_AMOUNT => U512::from(TRANSFER_AMOUNT)
        },
    )
    .build();

    let delegator_1_fund_request = ExecuteRequestBuilder::standard(
        *DEFAULT_ACCOUNT_ADDR,
        CONTRACT_TRANSFER_TO_ACCOUNT,
        runtime_args! {
            ARG_TARGET => *DELEGATOR_1_ADDR,
            ARG_AMOUNT => U512::from(TRANSFER_AMOUNT)
        },
    )
    .build();

    let delegator_2_fund_request = ExecuteRequestBuilder::standard(
        *DEFAULT_ACCOUNT_ADDR,
        CONTRACT_TRANSFER_TO_ACCOUNT,
        runtime_args! {
            ARG_TARGET => *DELEGATOR_2_ADDR,
            ARG_AMOUNT => U512::from(TRANSFER_AMOUNT)
        },
    )
    .build();

    let delegator_3_fund_request = ExecuteRequestBuilder::standard(
        *DEFAULT_ACCOUNT_ADDR,
        CONTRACT_TRANSFER_TO_ACCOUNT,
        runtime_args! {
            ARG_TARGET => *DELEGATOR_3_ADDR,
            ARG_AMOUNT => U512::from(TRANSFER_AMOUNT)
        },
    )
    .build();

    let validator_1_add_bid_request = ExecuteRequestBuilder::standard(
        *VALIDATOR_1_ADDR,
        CONTRACT_ADD_BID,
        runtime_args! {
            ARG_AMOUNT => U512::from(VALIDATOR_1_STAKE),
            ARG_DELEGATION_RATE => DELEGATION_RATE,
            ARG_PUBLIC_KEY => *VALIDATOR_1,
        },
    )
    .build();

    let validator_2_add_bid_request = ExecuteRequestBuilder::standard(
        *VALIDATOR_2_ADDR,
        CONTRACT_ADD_BID,
        runtime_args! {
            ARG_AMOUNT => U512::from(VALIDATOR_2_STAKE),
            ARG_DELEGATION_RATE => DELEGATION_RATE,
            ARG_PUBLIC_KEY => *VALIDATOR_2,
        },
    )
    .build();

    let validator_3_add_bid_request = ExecuteRequestBuilder::standard(
        *VALIDATOR_3_ADDR,
        CONTRACT_ADD_BID,
        runtime_args! {
            ARG_AMOUNT => U512::from(VALIDATOR_3_STAKE),
            ARG_DELEGATION_RATE => DELEGATION_RATE,
            ARG_PUBLIC_KEY => *VALIDATOR_3,
        },
    )
    .build();

    let delegator_1_validator_1_delegate_request = ExecuteRequestBuilder::standard(
        *DELEGATOR_1_ADDR,
        CONTRACT_DELEGATE,
        runtime_args! {
            ARG_AMOUNT => U512::from(DELEGATOR_1_STAKE),
            ARG_VALIDATOR => *VALIDATOR_1,
            ARG_DELEGATOR => *DELEGATOR_1,
        },
    )
    .build();

    let delegator_1_validator_2_delegate_request = ExecuteRequestBuilder::standard(
        *DELEGATOR_1_ADDR,
        CONTRACT_DELEGATE,
        runtime_args! {
            ARG_AMOUNT => U512::from(DELEGATOR_1_STAKE),
            ARG_VALIDATOR => *VALIDATOR_2,
            ARG_DELEGATOR => *DELEGATOR_1,
        },
    )
    .build();

    let delegator_1_validator_3_delegate_request = ExecuteRequestBuilder::standard(
        *DELEGATOR_1_ADDR,
        CONTRACT_DELEGATE,
        runtime_args! {
            ARG_AMOUNT => U512::from(DELEGATOR_1_STAKE),
            ARG_VALIDATOR => *VALIDATOR_3,
            ARG_DELEGATOR => *DELEGATOR_1,
        },
    )
    .build();

    let post_genesis_requests = vec![
        system_fund_request,
        validator_1_fund_request,
        validator_2_fund_request,
        validator_3_fund_request,
        delegator_1_fund_request,
        delegator_2_fund_request,
        delegator_3_fund_request,
        validator_1_add_bid_request,
        validator_2_add_bid_request,
        validator_3_add_bid_request,
        delegator_1_validator_1_delegate_request,
        delegator_1_validator_2_delegate_request,
        delegator_1_validator_3_delegate_request,
    ];

    let mut timestamp_millis =
        DEFAULT_GENESIS_TIMESTAMP_MILLIS + DEFAULT_LOCKED_FUNDS_PERIOD_MILLIS;

    let mut builder = InMemoryWasmTestBuilder::default();

    builder.run_genesis(&DEFAULT_RUN_GENESIS_REQUEST);

    // initial token supply
    let initial_supply = builder.total_supply(None);
    let expected_total_reward = *GENESIS_ROUND_SEIGNIORAGE_RATE * initial_supply;
    let expected_total_reward_integer = expected_total_reward.to_integer();

    for request in post_genesis_requests {
        builder.exec(request).commit().expect_success();
    }

    for _ in 0..5 {
        builder.run_auction(timestamp_millis, Vec::new());
        timestamp_millis += TIMESTAMP_MILLIS_INCREMENT;
    }

    let reward_factors: BTreeMap<PublicKey, u64> = {
        let mut tmp = BTreeMap::new();
        tmp.insert(*VALIDATOR_1, VALIDATOR_1_REWARD_FACTOR);
        tmp.insert(*VALIDATOR_2, VALIDATOR_2_REWARD_FACTOR);
        tmp.insert(*VALIDATOR_3, VALIDATOR_3_REWARD_FACTOR);
        tmp
    };

    let distribute_request = ExecuteRequestBuilder::standard(
        *SYSTEM_ADDR,
        CONTRACT_AUCTION_BIDS,
        runtime_args! {
            ARG_ENTRY_POINT => METHOD_DISTRIBUTE,
            ARG_REWARD_FACTORS => reward_factors
        },
    )
    .build();

    builder.exec(distribute_request).commit().expect_success();

    let validator_1_updated_stake = {
        let validator_balance_before = U512::from(VALIDATOR_1_STAKE);
        let validator_balance_after = *get_validator_bid(&mut builder, *VALIDATOR_1)
            .expect("should have validator bid")
            .staked_amount();
        validator_balance_after - validator_balance_before
    };

    let expected_validator_1_payout = (expected_total_reward * validator_1_portion).to_integer();
    assert_eq!(validator_1_updated_stake, expected_validator_1_payout);

    let validator_2_updated_stake = {
        let validator_balance_before = U512::from(VALIDATOR_2_STAKE);
        let validator_balance_after = *get_validator_bid(&mut builder, *VALIDATOR_2)
            .expect("should have validator bid")
            .staked_amount();
        validator_balance_after - validator_balance_before
    };
    let expected_validator_2_balance = (expected_total_reward * validator_2_portion).to_integer();
    assert_eq!(validator_2_updated_stake, expected_validator_2_balance);

    let validator_3_updated_stake = {
        let validator_balance_before = U512::from(VALIDATOR_3_STAKE);
        let validator_balance_after = *get_validator_bid(&mut builder, *VALIDATOR_3)
            .expect("should have validator bid")
            .staked_amount();
        validator_balance_after - validator_balance_before
    };
    let expected_validator_3_updated_stake =
        (expected_total_reward * validator_3_portion).to_integer();
    assert_eq!(
        validator_3_updated_stake,
        expected_validator_3_updated_stake
    );

    let delegator_1_validator_1_updated_stake = {
        let delegator_balance_before = U512::from(DELEGATOR_1_STAKE);
        let delegator_balance_after =
            get_delegator_staked_amount(&mut builder, *VALIDATOR_1, *DELEGATOR_1);
        delegator_balance_after - delegator_balance_before
    };
    let expected_delegator_1_validator_1_payout =
        (expected_total_reward * delegator_1_validator_1_portion).to_integer();
    assert_eq!(
        delegator_1_validator_1_updated_stake,
        expected_delegator_1_validator_1_payout
    );

    let rounded_amount = U512::one();
    let delegator_1_validator_2_updated_stake = {
        let delegator_stake_before = U512::from(DELEGATOR_1_STAKE);
        let delegator_stake_after =
            get_delegator_staked_amount(&mut builder, *VALIDATOR_2, *DELEGATOR_1);
        delegator_stake_after - delegator_stake_before
    };
    let expected_delegator_1_validator_2_payout =
        (expected_total_reward * delegator_1_validator_2_portion - rounded_amount).to_integer();
    assert_eq!(
        delegator_1_validator_2_updated_stake,
        expected_delegator_1_validator_2_payout
    );

    let delegator_1_validator_3_updated_stake = {
        let delegator_stake_before = U512::from(DELEGATOR_1_STAKE);
        let delegator_stake_after =
            get_delegator_staked_amount(&mut builder, *VALIDATOR_3, *DELEGATOR_1);
        delegator_stake_after - delegator_stake_before
    };
    let expected_delegator_1_validator_3_payout =
        (expected_total_reward * delegator_1_validator_3_portion - rounded_amount).to_integer();
    assert_eq!(
        delegator_1_validator_3_updated_stake,
        expected_delegator_1_validator_3_payout
    );

    let total_payout: U512 = [
        validator_1_updated_stake,
        validator_2_updated_stake,
        validator_3_updated_stake,
        delegator_1_validator_1_updated_stake,
        delegator_1_validator_2_updated_stake,
        delegator_1_validator_3_updated_stake,
    ]
    .iter()
    .cloned()
    .sum();

    assert_eq!(total_payout, expected_total_reward_integer - remainder);

    let era_info = {
        let era = builder.get_era();

        let era_info_value = builder
            .query(None, Key::EraInfo(era), &[])
            .expect("should have value");

        era_info_value
            .as_era_info()
            .cloned()
            .expect("should be era info")
    };

    assert!(matches!(
        era_info.select(*VALIDATOR_1).next(),
        Some(SeigniorageAllocation::Validator { validator_public_key, amount })
        if *validator_public_key == *VALIDATOR_1 && *amount == expected_validator_1_payout
    ));

    assert!(matches!(
        era_info.select(*VALIDATOR_2).next(),
        Some(SeigniorageAllocation::Validator { validator_public_key, amount })
        if *validator_public_key == *VALIDATOR_2 && *amount == expected_validator_2_balance
    ));

    assert!(matches!(
        era_info.select(*VALIDATOR_3).next(),
        Some(SeigniorageAllocation::Validator { validator_public_key, amount })
        if *validator_public_key == *VALIDATOR_3 && *amount == expected_validator_3_updated_stake
    ));

    let delegator_1_allocations: Vec<SeigniorageAllocation> =
        era_info.select(*DELEGATOR_1).cloned().collect();

    assert_eq!(delegator_1_allocations.len(), 3);

    assert!(
        delegator_1_allocations.contains(&SeigniorageAllocation::delegator(
            *DELEGATOR_1,
            *VALIDATOR_1,
            expected_delegator_1_validator_1_payout,
        ))
    );

    assert!(
        delegator_1_allocations.contains(&SeigniorageAllocation::delegator(
            *DELEGATOR_1,
            *VALIDATOR_2,
            expected_delegator_1_validator_2_payout,
        ))
    );

    assert!(
        delegator_1_allocations.contains(&SeigniorageAllocation::delegator(
            *DELEGATOR_1,
            *VALIDATOR_3,
            expected_delegator_1_validator_3_payout,
        ))
    );
}

#[ignore]
#[test]
fn should_increase_total_supply_after_distribute() {
    const VALIDATOR_1_STAKE: u64 = 1_000_000;
    const VALIDATOR_2_STAKE: u64 = 1_000_000;
    const VALIDATOR_3_STAKE: u64 = 1_000_000;

    const DELEGATION_RATE: DelegationRate = DELEGATION_RATE_DENOMINATOR / 2;

    const VALIDATOR_1_REWARD_FACTOR: u64 = 333333333334;
    const VALIDATOR_2_REWARD_FACTOR: u64 = 333333333333;
    const VALIDATOR_3_REWARD_FACTOR: u64 = 333333333333;

    const DELEGATOR_1_STAKE: u64 = 1_000_000;

    let system_fund_request = ExecuteRequestBuilder::standard(
        *DEFAULT_ACCOUNT_ADDR,
        CONTRACT_TRANSFER_TO_ACCOUNT,
        runtime_args! {
            ARG_TARGET => *SYSTEM_ADDR,
            ARG_AMOUNT => U512::from(TRANSFER_AMOUNT)
        },
    )
    .build();

    let validator_1_fund_request = ExecuteRequestBuilder::standard(
        *DEFAULT_ACCOUNT_ADDR,
        CONTRACT_TRANSFER_TO_ACCOUNT,
        runtime_args! {
            ARG_TARGET => *VALIDATOR_1_ADDR,
            ARG_AMOUNT => U512::from(TRANSFER_AMOUNT)
        },
    )
    .build();

    let validator_2_fund_request = ExecuteRequestBuilder::standard(
        *DEFAULT_ACCOUNT_ADDR,
        CONTRACT_TRANSFER_TO_ACCOUNT,
        runtime_args! {
            ARG_TARGET => *VALIDATOR_2_ADDR,
            ARG_AMOUNT => U512::from(TRANSFER_AMOUNT)
        },
    )
    .build();

    let validator_3_fund_request = ExecuteRequestBuilder::standard(
        *DEFAULT_ACCOUNT_ADDR,
        CONTRACT_TRANSFER_TO_ACCOUNT,
        runtime_args! {
            ARG_TARGET => *VALIDATOR_3_ADDR,
            ARG_AMOUNT => U512::from(TRANSFER_AMOUNT)
        },
    )
    .build();

    let delegator_1_fund_request = ExecuteRequestBuilder::standard(
        *DEFAULT_ACCOUNT_ADDR,
        CONTRACT_TRANSFER_TO_ACCOUNT,
        runtime_args! {
            ARG_TARGET => *DELEGATOR_1_ADDR,
            ARG_AMOUNT => U512::from(TRANSFER_AMOUNT)
        },
    )
    .build();

    let delegator_2_fund_request = ExecuteRequestBuilder::standard(
        *DEFAULT_ACCOUNT_ADDR,
        CONTRACT_TRANSFER_TO_ACCOUNT,
        runtime_args! {
            ARG_TARGET => *DELEGATOR_2_ADDR,
            ARG_AMOUNT => U512::from(TRANSFER_AMOUNT)
        },
    )
    .build();

    let delegator_3_fund_request = ExecuteRequestBuilder::standard(
        *DEFAULT_ACCOUNT_ADDR,
        CONTRACT_TRANSFER_TO_ACCOUNT,
        runtime_args! {
            ARG_TARGET => *DELEGATOR_3_ADDR,
            ARG_AMOUNT => U512::from(TRANSFER_AMOUNT)
        },
    )
    .build();

    let validator_1_add_bid_request = ExecuteRequestBuilder::standard(
        *VALIDATOR_1_ADDR,
        CONTRACT_ADD_BID,
        runtime_args! {
            ARG_AMOUNT => U512::from(VALIDATOR_1_STAKE),
            ARG_DELEGATION_RATE => DELEGATION_RATE,
            ARG_PUBLIC_KEY => *VALIDATOR_1,
        },
    )
    .build();

    let validator_2_add_bid_request = ExecuteRequestBuilder::standard(
        *VALIDATOR_2_ADDR,
        CONTRACT_ADD_BID,
        runtime_args! {
            ARG_AMOUNT => U512::from(VALIDATOR_2_STAKE),
            ARG_DELEGATION_RATE => DELEGATION_RATE,
            ARG_PUBLIC_KEY => *VALIDATOR_2,
        },
    )
    .build();

    let validator_3_add_bid_request = ExecuteRequestBuilder::standard(
        *VALIDATOR_3_ADDR,
        CONTRACT_ADD_BID,
        runtime_args! {
            ARG_AMOUNT => U512::from(VALIDATOR_3_STAKE),
            ARG_DELEGATION_RATE => DELEGATION_RATE,
            ARG_PUBLIC_KEY => *VALIDATOR_3,
        },
    )
    .build();

    let delegator_1_validator_1_delegate_request = ExecuteRequestBuilder::standard(
        *DELEGATOR_1_ADDR,
        CONTRACT_DELEGATE,
        runtime_args! {
            ARG_AMOUNT => U512::from(DELEGATOR_1_STAKE),
            ARG_VALIDATOR => *VALIDATOR_1,
            ARG_DELEGATOR => *DELEGATOR_1,
        },
    )
    .build();

    let delegator_1_validator_2_delegate_request = ExecuteRequestBuilder::standard(
        *DELEGATOR_1_ADDR,
        CONTRACT_DELEGATE,
        runtime_args! {
            ARG_AMOUNT => U512::from(DELEGATOR_1_STAKE),
            ARG_VALIDATOR => *VALIDATOR_2,
            ARG_DELEGATOR => *DELEGATOR_1,
        },
    )
    .build();

    let delegator_1_validator_3_delegate_request = ExecuteRequestBuilder::standard(
        *DELEGATOR_1_ADDR,
        CONTRACT_DELEGATE,
        runtime_args! {
            ARG_AMOUNT => U512::from(DELEGATOR_1_STAKE),
            ARG_VALIDATOR => *VALIDATOR_3,
            ARG_DELEGATOR => *DELEGATOR_1,
        },
    )
    .build();

    let post_genesis_requests = vec![
        system_fund_request,
        validator_1_fund_request,
        validator_2_fund_request,
        validator_3_fund_request,
        delegator_1_fund_request,
        delegator_2_fund_request,
        delegator_3_fund_request,
        validator_1_add_bid_request,
        validator_2_add_bid_request,
        validator_3_add_bid_request,
        delegator_1_validator_1_delegate_request,
        delegator_1_validator_2_delegate_request,
        delegator_1_validator_3_delegate_request,
    ];

    let mut timestamp_millis =
        DEFAULT_GENESIS_TIMESTAMP_MILLIS + DEFAULT_LOCKED_FUNDS_PERIOD_MILLIS;

    let mut builder = InMemoryWasmTestBuilder::default();

    builder.run_genesis(&DEFAULT_RUN_GENESIS_REQUEST);

    // initial token supply
    let initial_supply = builder.total_supply(None);

    for request in post_genesis_requests {
        builder.exec(request).commit().expect_success();
    }

    let post_genesis_supply = builder.total_supply(None);

    assert_eq!(
        initial_supply, post_genesis_supply,
        "total supply should remain unchanged prior to first distribution"
    );

    // run auction
    for _ in 0..5 {
        builder.run_auction(timestamp_millis, Vec::new());
        timestamp_millis += TIMESTAMP_MILLIS_INCREMENT;
    }

    let post_auction_supply = builder.total_supply(None);
    assert_eq!(
        initial_supply, post_auction_supply,
        "total supply should remain unchanged regardless of auction"
    );

    let reward_factors: BTreeMap<PublicKey, u64> = {
        let mut tmp = BTreeMap::new();
        tmp.insert(*VALIDATOR_1, VALIDATOR_1_REWARD_FACTOR);
        tmp.insert(*VALIDATOR_2, VALIDATOR_2_REWARD_FACTOR);
        tmp.insert(*VALIDATOR_3, VALIDATOR_3_REWARD_FACTOR);
        tmp
    };

    let distribute_request = ExecuteRequestBuilder::standard(
        *SYSTEM_ADDR,
        CONTRACT_AUCTION_BIDS,
        runtime_args! {
            ARG_ENTRY_POINT => METHOD_DISTRIBUTE,
            ARG_REWARD_FACTORS => reward_factors
        },
    )
    .build();

    builder.exec(distribute_request).commit().expect_success();

    let post_distribute_supply = builder.total_supply(None);
    assert!(
        initial_supply < post_distribute_supply,
        "total supply should increase after distribute ({} >= {})",
        initial_supply,
        post_distribute_supply
    );
}

#[ignore]
#[test]
fn should_distribute_delegation_rate_full_after_upgrading() {
    const VALIDATOR_1_STAKE: u64 = 1_000_000;
    const DELEGATOR_1_STAKE: u64 = 1_000_000;
    const DELEGATOR_2_STAKE: u64 = 1_000_000;

    const VALIDATOR_1_DELEGATION_RATE: DelegationRate = DELEGATION_RATE_DENOMINATOR;

    let system_fund_request = ExecuteRequestBuilder::standard(
        *DEFAULT_ACCOUNT_ADDR,
        CONTRACT_TRANSFER_TO_ACCOUNT,
        runtime_args! {
            ARG_TARGET => *SYSTEM_ADDR,
            ARG_AMOUNT => U512::from(TRANSFER_AMOUNT)
        },
    )
    .build();

    let validator_1_fund_request = ExecuteRequestBuilder::standard(
        *DEFAULT_ACCOUNT_ADDR,
        CONTRACT_TRANSFER_TO_ACCOUNT,
        runtime_args! {
            ARG_TARGET => *VALIDATOR_1_ADDR,
            ARG_AMOUNT => U512::from(TRANSFER_AMOUNT)
        },
    )
    .build();

    let delegator_1_fund_request = ExecuteRequestBuilder::standard(
        *DEFAULT_ACCOUNT_ADDR,
        CONTRACT_TRANSFER_TO_ACCOUNT,
        runtime_args! {
            ARG_TARGET => *DELEGATOR_1_ADDR,
            ARG_AMOUNT => U512::from(TRANSFER_AMOUNT)
        },
    )
    .build();

    let delegator_2_fund_request = ExecuteRequestBuilder::standard(
        *DEFAULT_ACCOUNT_ADDR,
        CONTRACT_TRANSFER_TO_ACCOUNT,
        runtime_args! {
            ARG_TARGET => *DELEGATOR_2_ADDR,
            ARG_AMOUNT => U512::from(TRANSFER_AMOUNT)
        },
    )
    .build();

    let validator_1_add_bid_request = ExecuteRequestBuilder::standard(
        *VALIDATOR_1_ADDR,
        CONTRACT_ADD_BID,
        runtime_args! {
            ARG_AMOUNT => U512::from(VALIDATOR_1_STAKE),
            ARG_DELEGATION_RATE => VALIDATOR_1_DELEGATION_RATE,
            ARG_PUBLIC_KEY => *VALIDATOR_1,
        },
    )
    .build();

    let delegator_1_delegate_request = ExecuteRequestBuilder::standard(
        *DELEGATOR_1_ADDR,
        CONTRACT_DELEGATE,
        runtime_args! {
            ARG_AMOUNT => U512::from(DELEGATOR_1_STAKE),
            ARG_VALIDATOR => *VALIDATOR_1,
            ARG_DELEGATOR => *DELEGATOR_1,
        },
    )
    .build();

    let delegator_2_delegate_request = ExecuteRequestBuilder::standard(
        *DELEGATOR_2_ADDR,
        CONTRACT_DELEGATE,
        runtime_args! {
            ARG_AMOUNT => U512::from(DELEGATOR_2_STAKE),
            ARG_VALIDATOR => *VALIDATOR_1,
            ARG_DELEGATOR => *DELEGATOR_2,
        },
    )
    .build();

    let post_genesis_requests = vec![
        system_fund_request,
        validator_1_fund_request,
        delegator_1_fund_request,
        delegator_2_fund_request,
        validator_1_add_bid_request,
        delegator_1_delegate_request,
        delegator_2_delegate_request,
    ];

    let mut timestamp_millis =
        DEFAULT_GENESIS_TIMESTAMP_MILLIS + DEFAULT_LOCKED_FUNDS_PERIOD_MILLIS;

    let mut builder = InMemoryWasmTestBuilder::default();

    builder.run_genesis(&DEFAULT_RUN_GENESIS_REQUEST);

    // initial token supply
    let initial_supply = builder.total_supply(None);
    let expected_total_reward_before = *GENESIS_ROUND_SEIGNIORAGE_RATE * initial_supply;
    let expected_total_reward_integer = expected_total_reward_before.to_integer();

    for request in post_genesis_requests {
        builder.exec(request).commit().expect_success();
    }

    for _ in 0..5 {
        builder.run_auction(timestamp_millis, Vec::new());
        timestamp_millis += TIMESTAMP_MILLIS_INCREMENT;
    }

    let reward_factors: BTreeMap<PublicKey, u64> = {
        let mut tmp = BTreeMap::new();
        tmp.insert(*VALIDATOR_1, BLOCK_REWARD);
        tmp
    };

    let distribute_request = ExecuteRequestBuilder::standard(
        *SYSTEM_ADDR,
        CONTRACT_AUCTION_BIDS,
        runtime_args! {
            ARG_ENTRY_POINT => METHOD_DISTRIBUTE,
            ARG_REWARD_FACTORS => reward_factors
        },
    )
    .build();

    builder.exec(distribute_request).commit().expect_success();

    let validator_1_stake_before = {
        let validator_stake_before = U512::from(VALIDATOR_1_STAKE);
        let validator_stake_after = *get_validator_bid(&mut builder, *VALIDATOR_1)
            .expect("should have validator bid")
            .staked_amount();
        validator_stake_after - validator_stake_before
    };

    let expected_validator_1_payout_before =
        (expected_total_reward_before * Ratio::from(U512::one())).to_integer();
    assert_eq!(validator_1_stake_before, expected_validator_1_payout_before);

    let delegator_1_stake_before = {
        let delegator_stake_before = U512::from(DELEGATOR_1_STAKE);
        let delegator_stake_after =
            get_delegator_staked_amount(&mut builder, *VALIDATOR_1, *DELEGATOR_1);
        delegator_stake_after - delegator_stake_before
    };
    let expected_delegator_1_payout_before = U512::zero();
    assert_eq!(delegator_1_stake_before, expected_delegator_1_payout_before);

    let delegator_2_stake_before = {
        let delegator_stake_before = U512::from(DELEGATOR_2_STAKE);
        let delegator_stake_after =
            get_delegator_staked_amount(&mut builder, *VALIDATOR_1, *DELEGATOR_2);
        delegator_stake_after - delegator_stake_before
    };
    let expected_delegator_2_balance = U512::zero();
    assert_eq!(delegator_2_stake_before, expected_delegator_2_balance);

    let total_payout_before =
        validator_1_stake_before + delegator_1_stake_before + delegator_2_stake_before;
    assert_eq!(total_payout_before, expected_total_reward_integer);

    //
    // Update round seigniorage rate into 50% of default value
    //
    let new_seigniorage_multiplier = Ratio::new_raw(1, 10);
    let new_round_seigniorage_rate = DEFAULT_ROUND_SEIGNIORAGE_RATE * new_seigniorage_multiplier;

    let old_protocol_version = *DEFAULT_PROTOCOL_VERSION;
    let sem_ver = old_protocol_version.value();
    let new_protocol_version =
        ProtocolVersion::from_parts(sem_ver.major, sem_ver.minor, sem_ver.patch + 1);

    let mut upgrade_request = {
        const DEFAULT_ACTIVATION_POINT: u64 = 1;
        UpgradeRequestBuilder::new()
            .with_current_protocol_version(old_protocol_version)
            .with_new_protocol_version(new_protocol_version)
            .with_activation_point(DEFAULT_ACTIVATION_POINT)
            .with_new_round_seigniorage_rate(new_round_seigniorage_rate)
            .build()
    };

    builder.upgrade_with_upgrade_request(&mut upgrade_request);

    let initial_supply = builder.total_supply(None);

    for _ in 0..5 {
        builder.run_auction(timestamp_millis, Vec::new());
        timestamp_millis += TIMESTAMP_MILLIS_INCREMENT;
    }

    let reward_factors: BTreeMap<PublicKey, u64> = {
        let mut tmp = BTreeMap::new();
        tmp.insert(*VALIDATOR_1, BLOCK_REWARD);
        tmp
    };

    let distribute_request = ExecuteRequestBuilder::standard(
        *SYSTEM_ADDR,
        CONTRACT_AUCTION_BIDS,
        runtime_args! {
            ARG_ENTRY_POINT => METHOD_DISTRIBUTE,
            ARG_REWARD_FACTORS => reward_factors
        },
    )
    .with_protocol_version(new_protocol_version)
    .build();

    let new_round_seigniorage_rate = {
        let (numer, denom) = new_round_seigniorage_rate.into();
        Ratio::new(numer.into(), denom.into())
    };

    builder.exec(distribute_request).commit().expect_success();

    let expected_total_reward_after = new_round_seigniorage_rate * initial_supply;

    let validator_1_balance_after = {
        let validator_staked_amount = *get_validator_bid(&mut builder, *VALIDATOR_1)
            .expect("should have validator bid")
            .staked_amount();
        validator_staked_amount - validator_1_stake_before - U512::from(VALIDATOR_1_STAKE)
    };
    let expected_validator_1_balance_after =
        (expected_total_reward_after * Ratio::from(U512::one())).to_integer();
    assert_eq!(
        validator_1_balance_after,
        expected_validator_1_balance_after
    );

    let delegator_1_balance_after = {
        let delegator_staked_amount =
            get_delegator_staked_amount(&mut builder, *VALIDATOR_1, *DELEGATOR_1);
        delegator_staked_amount - delegator_1_stake_before - U512::from(DELEGATOR_1_STAKE)
    };
    let expected_delegator_1_balance_after = U512::zero();
    assert_eq!(
        delegator_1_balance_after,
        expected_delegator_1_balance_after
    );

    let delegator_2_balance_after = {
        let delegator_staked_amount =
            get_delegator_staked_amount(&mut builder, *VALIDATOR_1, *DELEGATOR_2);
        delegator_staked_amount - delegator_2_stake_before - U512::from(DELEGATOR_2_STAKE)
    };
    let expected_delegator_2_balance_after = U512::zero();
    assert_eq!(
        delegator_2_balance_after,
        expected_delegator_2_balance_after
    );

    let expected_total_reward_after = expected_total_reward_after.to_integer();

    let total_payout_after =
        validator_1_balance_after + delegator_1_balance_after + delegator_2_balance_after;
    assert_eq!(total_payout_after, expected_total_reward_after);

    assert!(expected_validator_1_payout_before > expected_validator_1_balance_after); // expected amount after decreasing seigniorage rate is lower than the first amount
    assert!(total_payout_before > total_payout_after); // expected total payout after decreasing
                                                       // rate is lower than the first payout
}<|MERGE_RESOLUTION|>--- conflicted
+++ resolved
@@ -1473,13 +1473,8 @@
         CONTRACT_ADD_BID,
         runtime_args! {
             ARG_AMOUNT => U512::from(VALIDATOR_1_STAKE),
-<<<<<<< HEAD
-            ARG_DELEGATION_RATE => VALIDATOR_1_DELGATION_RATE,
-            ARG_PUBLIC_KEY => *VALIDATOR_1,
-=======
             ARG_DELEGATION_RATE => VALIDATOR_1_DELEGATION_RATE,
             ARG_PUBLIC_KEY => VALIDATOR_1.clone(),
->>>>>>> d35ae61c
         },
     )
     .build();
